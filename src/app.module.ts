import { Module } from '@nestjs/common';
import { ConfigModule, ConfigService } from '@nestjs/config';
import { TypeOrmModule } from '@nestjs/typeorm';
import { AuthModule } from './auth/auth.module';
import { User } from './auth/entities/user.entity';
import { FeedModule } from './feed/feed.module';
import { PostModule } from './post/post.module';
import * as dotenv from 'dotenv';
import { SavedPost } from './feed/entities/savedpost.entity';
import { Post } from './post/entities/post.entity';
import { UserModule } from './user/user.module';
import { MessagingModule } from './messaging/messaging.module';
<<<<<<< HEAD
import { JobModule } from './jobs/jobs.module';
import { AntiSpamModule } from './anti-spam/anti-spam.module';
=======
import { Application } from './applications/entities/application.entity';
import { ApplicationsModule } from './applications/applications.module';
>>>>>>> 257d6bd1
dotenv.config(); 

@Module({
  imports: [
    ConfigModule.forRoot({
      isGlobal: true,
      envFilePath: [`.env.${process.env.NODE_ENV || 'development'}`, '.env'],
    }),
    TypeOrmModule.forRootAsync({
      imports: [ConfigModule],
      inject: [ConfigService],
      useFactory: (configService: ConfigService) => ({
        type: (configService.get<'mysql' | 'postgres' | 'sqlite' | 'mariadb' | 'mongodb' | 'oracle' | 'mssql' | 'cockroachdb'>('DB_TYPE') || 'sqlite'),
        host: configService.get<string>('DB_HOST'),
        port: parseInt(configService.get<string>('DB_PORT') || '0', 10),
        username: configService.get<string>('DB_USERNAME'),
        password: configService.get<string>('DB_PASSWORD'),
        database: configService.get<string>('DB_NAME'),
        entities: [User, SavedPost, Post, Application],
        synchronize: true, 
      }),
    }),
    AuthModule,
    FeedModule,
    PostModule,
    UserModule,
    JobModule,
    AntiSpamModule,
    MessagingModule,
    ApplicationsModule,
  ],
})
export class AppModule {}<|MERGE_RESOLUTION|>--- conflicted
+++ resolved
@@ -10,13 +10,11 @@
 import { Post } from './post/entities/post.entity';
 import { UserModule } from './user/user.module';
 import { MessagingModule } from './messaging/messaging.module';
-<<<<<<< HEAD
 import { JobModule } from './jobs/jobs.module';
 import { AntiSpamModule } from './anti-spam/anti-spam.module';
-=======
 import { Application } from './applications/entities/application.entity';
 import { ApplicationsModule } from './applications/applications.module';
->>>>>>> 257d6bd1
+
 dotenv.config(); 
 
 @Module({
