--- conflicted
+++ resolved
@@ -4,14 +4,11 @@
 import { AuthModule } from './auth/auth.module';
 import { User } from './auth/entities/user.entity';
 import { FeedModule } from './feed/feed.module';
-<<<<<<< HEAD
-=======
 import { PostModule } from './post/post.module';
 import * as dotenv from 'dotenv';
 import { SavedPost } from './feed/entities/savedpost.entity';
 import { Post } from './post/entities/post.entity';
 dotenv.config(); 
->>>>>>> f2907c6b
 
 @Module({
   imports: [
@@ -28,26 +25,14 @@
         port: parseInt(configService.get<string>('DB_PORT') || '0', 10),
         username: configService.get<string>('DB_USERNAME'),
         password: configService.get<string>('DB_PASSWORD'),
-<<<<<<< HEAD
-        database: configService.get<string>('DB_NAME') || 'db.sqlite',
-        entities: [
-          User,
-          __dirname + '/**/*.entity{.ts,.js}',
-        ],
-        synchronize: true,
-=======
         database: configService.get<string>('DB_NAME'),
         entities: [User, SavedPost, Post],
         synchronize: true, 
->>>>>>> f2907c6b
       }),
     }),
     AuthModule,
     FeedModule,
-<<<<<<< HEAD
-=======
     PostModule,
->>>>>>> f2907c6b
   ],
 })
 export class AppModule {}