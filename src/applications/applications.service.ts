--- conflicted
+++ resolved
@@ -1,17 +1,5 @@
-<<<<<<< HEAD
-import {
-  NotificationsService,
-  NotificationPayload,
-} from '../notifications/notifications.service';
-import {
-  Injectable,
-  ConflictException,
-  ForbiddenException,
-} from '@nestjs/common';
-=======
 import { NotificationsService, NotificationPayload } from '../notifications/notifications.service';
 import { Injectable, ConflictException, ForbiddenException, NotFoundException } from '@nestjs/common';
->>>>>>> 8355457d
 import { InjectRepository } from '@nestjs/typeorm';
 import { Repository } from 'typeorm';
 import { Application } from './entities/application.entity';
@@ -83,17 +71,12 @@
       };
       await this.notificationsService.sendNotification(notificationPayload);
     } catch (error) {
-<<<<<<< HEAD
+
       // Log error but don't fail the application creation
 
-      console.error(
-        `Failed to send notification for application ${application.id}:`,
-        error,
-      );
-=======
      
       console.error(`Failed to send notification for application ${application.id}:`, error);
->>>>>>> 8355457d
+
     }
 
     return application;
@@ -147,11 +130,6 @@
       options.order = { createdAt: 'DESC' };
     }
     
-<<<<<<< HEAD
-   return this.applicationRepository.find(options);
-}
-
-=======
     return this.applicationRepository.find(options);
   }
 
@@ -174,5 +152,5 @@
 
     return app;
   }
->>>>>>> 8355457d
+
 }