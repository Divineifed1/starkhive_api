import {
  Body,
  Controller,
  HttpCode,
  HttpStatus,
  Post,
  UseGuards,
  // UseInterceptors,
  // UploadedFile,
  Get,
  Param,
  Patch,
  Delete,
  Query,
  ForbiddenException,
} from '@nestjs/common';
import { AuthService } from './auth.service';
import { RegisterDto } from './dto/register-user.dto';
import { User } from './entities/user.entity';
import { FeedService } from '../feed/feed.service';
import { JobsService } from '../jobs/jobs.service';
// import { LoginDto } from './dto/login-user.dto';
import { CreatePortfolioDto } from './dto/create-portfolio.dto';
import { GetUsersDto } from './dto/get-users.dto';
import { SuspendUserDto } from './dto/suspend-user.dto';
import { PerformanceService } from './performance.service';
import { PerformanceMetricsDto } from './dto/performance-metrics.dto';
} from "@nestjs/common"
import type { AuthService } from "./auth.service"
import type { RegisterDto } from "./dto/register-user.dto"
import { User } from "./entities/user.entity"
import type { FeedService } from "../feed/feed.service"
import type { JobsService } from "../jobs/jobs.service"
import type { GetUsersDto } from "./dto/get-users.dto"
import type { SuspendUserDto } from "./dto/suspend-user.dto"
import type { TeamService } from "./services/team.service"
import type {
  CreateTeamDto,
  UpdateTeamDto,
  InviteTeamMemberDto,
  InviteMultipleTeamMembersDto,
  UpdateTeamMemberDto,
  RemoveTeamMemberDto,
  GetTeamActivitiesDto,
  GetTeamsDto,
} from "./dto/manage-team.dto"

import {
  ApiTags,
  ApiOperation,
  ApiResponse,
  ApiBadRequestResponse,
  ApiUnauthorizedResponse,
  ApiBody,
  // ApiConsumes,
  // ApiBody,
} from "@nestjs/swagger"
import { Roles } from "./decorators/role.decorator"
import { UserRole } from "./enums/userRole.enum"
import { RolesGuard } from "./guards/role.guard"
import { AuthGuardGuard } from "./guards/auth.guard"
// import { FileInterceptor } from '@nestjs/platform-express';
// import { diskStorage } from 'multer';
// import { extname } from 'path';
import { AuthGuard } from "@nestjs/passport"
import type { LogInDto } from "./dto/loginDto"
import type { LogInProvider } from "./providers/loginProvider"
import { AdminGuard } from "./admin.guard"
// import { AdminGuard } from './admin.guard';

@ApiTags("auth")
@ApiResponse({ status: 400, description: "Bad Request" })
@ApiResponse({ status: 401, description: "Unauthorized" })
@Controller("auth")
export class AuthController {
  constructor(
    private readonly authService: AuthService,
    private readonly feedService: FeedService,
    private readonly jobsService: JobsService,
    private readonly logInProvider: LogInProvider,
    private readonly teamService: TeamService,
  ) {}

  /**
   * Promote a user to admin. Only accessible by super admins.
   */
  @Patch("promote/:userId")
  @UseGuards(AuthGuard, RolesGuard)
  @Roles(UserRole.SUPER_ADMIN)
  @ApiOperation({ summary: "Promote a user to admin (super admin only)" })
  @ApiResponse({ status: 200, description: "User promoted to admin" })
  @ApiUnauthorizedResponse({
    description: "Only super admins can promote users",
  })
  @ApiBadRequestResponse({ description: "Target user does not exist" })
  async promoteToAdmin(@Param('userId') userId: string, req) {
    const updatedUser = await this.authService.promoteToAdmin(req.user.id, userId)
    return { message: `User ${updatedUser.email} has been promoted to admin.` }
  }

  constructor(
    private readonly authService: AuthService,
    private readonly feedService: FeedService,
    private readonly jobsService: JobsService,
    private readonly logInProvider: LogInProvider,
    private readonly performanceService: PerformanceService,
  ) {}
  @Post('verify-email')
  @ApiOperation({ summary: 'Verify user email with token' })
  @ApiResponse({ status: 200, description: 'Email verified successfully' })
  @ApiResponse({ status: 400, description: 'Invalid or expired token' })
  @ApiBody({
    schema: {
      type: 'object',
      properties: {
        token: { type: 'string', example: 'a1b2c3d4e5f6g7h8i9j0' },
      },
    },
  })
  async verifyEmail(@Body('token') token: string) {
    return this.authService.verifyEmail(token);
  }

  @Post('resend-verification')
  @ApiOperation({ summary: 'Resend verification email' })
  @ApiResponse({ status: 200, description: 'Verification email sent' })
  @ApiResponse({ status: 400, description: 'Email is already verified' })
  @ApiResponse({ status: 404, description: 'User not found' })
  @ApiBody({
    schema: {
      type: 'object',
      properties: {
        email: { type: 'string', format: 'email', example: 'user@example.com' },
      },
    },
  })
  async resendVerificationEmail(@Body('email') email: string) {
    await this.authService.resendVerificationEmail(email);
    return { message: 'Verification email sent successfully' };
  }

  @Post('register')
  @ApiOperation({ summary: 'Register a new user as Freelancer or Recruiter' })
  @ApiResponse({
    status: 201,
    description: 'User successfully registered',
    type: User,
  })
  @ApiBadRequestResponse({
    description: 'Validation failed or email already exists',
  })
  register(@Body() registerDto: RegisterDto) {
    return this.authService.register(registerDto);
  }

  @Post("login")
  @ApiOperation({ summary: "Login with email and password" })
  @Roles(UserRole.ADMIN)
  @UseGuards(AuthGuardGuard, RolesGuard)
  @HttpCode(HttpStatus.OK)
  @ApiResponse({ status: 200, description: "Login successful, JWT returned" })
  @ApiUnauthorizedResponse({ description: "Invalid email or password" })
  @ApiBadRequestResponse({ description: "Validation failed" })
  async login(@Body() loginDto: LogInDto, req) {
    const token = await this.logInProvider.Login(loginDto)
    return { access_token: token }
  }

  @Post('request-password-reset')
  async requestPasswordReset(@Body('email') email: string) {
    return await this.authService.sendPasswordResetEmail(email);
  }

  @Post('reset-password')
  async resetPassword(@Body() body: { token: string; newPassword: string }) {
    return this.authService.resetPassword(body.token, body.newPassword);
  }

  @Get("users")
  @UseGuards(AuthGuard("jwt"), AdminGuard)
  @ApiOperation({
    summary: "Get all users with pagination and filters (admin only)",
  })
  @ApiResponse({
    status: 200,
    description: "List of users returned successfully",
  })
  @ApiUnauthorizedResponse({
    description: "Only admins can access this endpoint",
  })
  async getUsers(@Query() getUsersDto: GetUsersDto, req) {
    const { page = 1, limit = 10, role, isSuspended } = getUsersDto
    return this.authService.getUsersWithFilters(page, limit, role, isSuspended)
  }

  @Post("suspend")
  @UseGuards(AuthGuard("jwt"), AdminGuard)
  @ApiOperation({ summary: "Suspend or unsuspend a user (admin only)" })
  @ApiResponse({
    status: 200,
    description: "User suspension status toggled successfully",
  })
  @ApiUnauthorizedResponse({ description: "Only admins can suspend users" })
  @ApiBadRequestResponse({
    description: "Invalid user ID or cannot suspend admin users",
  })
  async suspendUser(@Body() suspendUserDto: SuspendUserDto, req) {
    const user = await this.authService.suspendUser(req.user.id, suspendUserDto.userId)
    return {
      message: `User ${user.email} has been ${user.isSuspended ? "suspended" : "unsuspended"}.`,
      isSuspended: user.isSuspended,
    }
  }

  @Get('recruiter/:recruiterId/public-profile')
  @ApiOperation({ summary: 'Get public recruiter profile information' })
  @ApiResponse({
    status: 200,
    description: 'Public recruiter profile returned successfully',
    schema: {
      type: 'object',
      properties: {
        id: { type: 'string', example: 'uuid-string' },
        role: { type: 'string', example: 'RECRUITER' },
        createdAt: { type: 'string', format: 'date-time' },
      },
    },
  })
  @ApiResponse({ status: 404, description: 'Recruiter not found' })
  async getPublicRecruiterProfile(@Param('recruiterId') recruiterId: string) {
    return this.authService.getPublicRecruiterProfile(recruiterId);
  }

  @Get('freelancer/:freelancerId/performance-dashboard')
<<<<<<< HEAD
  async getFreelancerPerformanceDashboard(
    @Request() req,
    @Param('freelancerId') freelancerId: string,
  ): Promise<PerformanceMetricsDto> {
    // Only allow freelancers to access their own data or admins to access any
    if (req.user.id !== freelancerId && req.user.role !== UserRole.ADMIN) {
      throw new ForbiddenException('You can only access your own performance data');
    }
      return this.performanceService.getFreelancerPerformance(freelancerId);
}
=======
  async getFreelancerPerformanceDashboard(@Param('freelancerId') freelancerId: string): Promise<PerformanceMetricsDto> {
    return this.performanceService.getFreelancerPerformance(freelancerId);

  // Team Management Endpoints
  @Post("teams")
  @UseGuards(AuthGuard("jwt"), RolesGuard)
  @Roles(UserRole.RECRUITER)
  @ApiOperation({ summary: "Create a new team (recruiter only)" })
  @ApiResponse({ status: 201, description: "Team created successfully" })
  @ApiResponse({ status: 403, description: "Only recruiters can create teams" })
  async createTeam(@Body() createTeamDto: CreateTeamDto, req) {
    return this.teamService.createTeam(req.user.id, createTeamDto)
  }

  @Get("teams")
  @UseGuards(AuthGuard("jwt"), RolesGuard)
  @Roles(UserRole.RECRUITER)
  @ApiOperation({ summary: "Get user teams with pagination and filters" })
  @ApiResponse({ status: 200, description: "Teams retrieved successfully" })
  async getUserTeams(@Query() query: GetTeamsDto, req) {
    return this.teamService.getTeamsByUser(req.user.id, query)
  }

  @Get("teams/:teamId")
  @UseGuards(AuthGuard("jwt"), RolesGuard)
  @Roles(UserRole.RECRUITER)
  @ApiOperation({ summary: "Get team details by ID" })
  @ApiResponse({ status: 200, description: "Team details retrieved successfully" })
  @ApiResponse({ status: 404, description: "Team not found" })
  async getTeamById(@Param('teamId') teamId: string, req) {
    return this.teamService.getTeamById(teamId, req.user.id)
  }

  @Patch("teams/:teamId")
  @UseGuards(AuthGuard("jwt"), RolesGuard)
  @Roles(UserRole.RECRUITER)
  @ApiOperation({ summary: "Update team details" })
  @ApiResponse({ status: 200, description: "Team updated successfully" })
  @ApiResponse({ status: 403, description: "Insufficient permissions" })
  async updateTeam(@Param('teamId') teamId: string, @Body() updateTeamDto: UpdateTeamDto, req) {
    return this.teamService.updateTeam(teamId, req.user.id, updateTeamDto)
  }

  @Delete("teams/:teamId")
  @UseGuards(AuthGuard("jwt"), RolesGuard)
  @Roles(UserRole.RECRUITER)
  @ApiOperation({ summary: "Delete team (owner only)" })
  @ApiResponse({ status: 200, description: "Team deleted successfully" })
  @ApiResponse({ status: 403, description: "Only team owner can delete" })
  async deleteTeam(@Param('teamId') teamId: string, req) {
    return this.teamService.deleteTeam(teamId, req.user.id)
  }

  @Post("teams/:teamId/members/invite")
  @UseGuards(AuthGuard("jwt"), RolesGuard)
  @Roles(UserRole.RECRUITER)
  @ApiOperation({ summary: "Invite a member to the team" })
  @ApiResponse({ status: 201, description: "Team member invited successfully" })
  @ApiResponse({ status: 403, description: "Insufficient permissions to invite" })
  async inviteTeamMember(@Param('teamId') teamId: string, @Body() inviteDto: InviteTeamMemberDto, req) {
    return this.teamService.inviteTeamMember(teamId, req.user.id, inviteDto)
  }

  @Post("teams/:teamId/members/invite-multiple")
  @UseGuards(AuthGuard("jwt"), RolesGuard)
  @Roles(UserRole.RECRUITER)
  @ApiOperation({ summary: "Invite multiple members to the team" })
  @ApiResponse({ status: 201, description: "Team members invited (with results)" })
  async inviteMultipleTeamMembers(
    @Param('teamId') teamId: string,
    @Body() inviteDto: InviteMultipleTeamMembersDto,
    req,
  ) {
    return this.teamService.inviteMultipleTeamMembers(teamId, req.user.id, inviteDto)
  }

  @Patch("teams/:teamId/members/:memberId")
  @UseGuards(AuthGuard("jwt"), RolesGuard)
  @Roles(UserRole.RECRUITER)
  @ApiOperation({ summary: "Update team member role and permissions" })
  @ApiResponse({ status: 200, description: "Team member updated successfully" })
  @ApiResponse({ status: 403, description: "Insufficient permissions" })
  async updateTeamMember(
    @Param('teamId') teamId: string,
    @Param('memberId') memberId: string,
    @Body() updateDto: UpdateTeamMemberDto,
    req,
  ) {
    return this.teamService.updateTeamMember(teamId, memberId, req.user.id, updateDto)
  }

  @Delete("teams/:teamId/members")
  @UseGuards(AuthGuard("jwt"), RolesGuard)
  @Roles(UserRole.RECRUITER)
  @ApiOperation({ summary: "Remove a team member" })
  @ApiResponse({ status: 200, description: "Team member removed successfully" })
  @ApiResponse({ status: 403, description: "Insufficient permissions" })
  async removeTeamMember(@Param('teamId') teamId: string, @Body() removeDto: RemoveTeamMemberDto, req) {
    return this.teamService.removeTeamMember(teamId, req.user.id, removeDto)
  }

  @Post("teams/:teamId/accept-invitation")
  @UseGuards(AuthGuard("jwt"), RolesGuard)
  @Roles(UserRole.RECRUITER)
  @ApiOperation({ summary: "Accept team invitation" })
  @ApiResponse({ status: 200, description: "Team invitation accepted" })
  @ApiResponse({ status: 404, description: "Team invitation not found" })
  async acceptTeamInvitation(@Param('teamId') teamId: string, req) {
    return this.teamService.acceptTeamInvitation(teamId, req.user.id)
  }

  @Get("teams/:teamId/activities")
  @UseGuards(AuthGuard("jwt"), RolesGuard)
  @Roles(UserRole.RECRUITER)
  @ApiOperation({ summary: "Get team activity history" })
  @ApiResponse({ status: 200, description: "Team activities retrieved successfully" })
  async getTeamActivities(@Param('teamId') teamId: string, @Query() query: GetTeamActivitiesDto, req) {
    return this.teamService.getTeamActivities(teamId, req.user.id, query)

  }
>>>>>>> 52d3601b
}<|MERGE_RESOLUTION|>--- conflicted
+++ resolved
@@ -12,19 +12,6 @@
   Patch,
   Delete,
   Query,
-  ForbiddenException,
-} from '@nestjs/common';
-import { AuthService } from './auth.service';
-import { RegisterDto } from './dto/register-user.dto';
-import { User } from './entities/user.entity';
-import { FeedService } from '../feed/feed.service';
-import { JobsService } from '../jobs/jobs.service';
-// import { LoginDto } from './dto/login-user.dto';
-import { CreatePortfolioDto } from './dto/create-portfolio.dto';
-import { GetUsersDto } from './dto/get-users.dto';
-import { SuspendUserDto } from './dto/suspend-user.dto';
-import { PerformanceService } from './performance.service';
-import { PerformanceMetricsDto } from './dto/performance-metrics.dto';
 } from "@nestjs/common"
 import type { AuthService } from "./auth.service"
 import type { RegisterDto } from "./dto/register-user.dto"
@@ -98,13 +85,6 @@
     return { message: `User ${updatedUser.email} has been promoted to admin.` }
   }
 
-  constructor(
-    private readonly authService: AuthService,
-    private readonly feedService: FeedService,
-    private readonly jobsService: JobsService,
-    private readonly logInProvider: LogInProvider,
-    private readonly performanceService: PerformanceService,
-  ) {}
   @Post('verify-email')
   @ApiOperation({ summary: 'Verify user email with token' })
   @ApiResponse({ status: 200, description: 'Email verified successfully' })
@@ -231,22 +211,6 @@
     return this.authService.getPublicRecruiterProfile(recruiterId);
   }
 
-  @Get('freelancer/:freelancerId/performance-dashboard')
-<<<<<<< HEAD
-  async getFreelancerPerformanceDashboard(
-    @Request() req,
-    @Param('freelancerId') freelancerId: string,
-  ): Promise<PerformanceMetricsDto> {
-    // Only allow freelancers to access their own data or admins to access any
-    if (req.user.id !== freelancerId && req.user.role !== UserRole.ADMIN) {
-      throw new ForbiddenException('You can only access your own performance data');
-    }
-      return this.performanceService.getFreelancerPerformance(freelancerId);
-}
-=======
-  async getFreelancerPerformanceDashboard(@Param('freelancerId') freelancerId: string): Promise<PerformanceMetricsDto> {
-    return this.performanceService.getFreelancerPerformance(freelancerId);
-
   // Team Management Endpoints
   @Post("teams")
   @UseGuards(AuthGuard("jwt"), RolesGuard)
@@ -362,7 +326,5 @@
   @ApiResponse({ status: 200, description: "Team activities retrieved successfully" })
   async getTeamActivities(@Param('teamId') teamId: string, @Query() query: GetTeamActivitiesDto, req) {
     return this.teamService.getTeamActivities(teamId, req.user.id, query)
-
-  }
->>>>>>> 52d3601b
+  }
 }