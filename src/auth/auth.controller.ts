--- conflicted
+++ resolved
@@ -9,15 +9,12 @@
 } from '@nestjs/common';
 import { AuthService } from './auth.service';
 import { RegisterDto } from './dto/register-user.dto';
-<<<<<<< HEAD
-import { LogInDto } from './dto/loginDto';
 import { User } from './entities/user.entity';
 import { FeedService } from '../feed/feed.service';
 import { JobsService } from '../jobs/jobs.service';
 
-=======
 import { LoginDto } from './dto/login-user.dto';
->>>>>>> 927ddeca
+
 import {
   ApiTags,
   ApiOperation,
@@ -55,23 +52,22 @@
     return this.authService.register(registerDto);
   }
 
-<<<<<<< HEAD
-  @Post('signIn')
+
+  
+ 
+ 
+  @Post('login')
+  @ApiOperation({ summary: 'Login with email and password' })
+  
   @RoleDecorator(UserRole.ADMIN)
   @UseGuards(AuthGuardGuard, RolesGuard)
   @HttpCode(HttpStatus.OK)
-  async SignIn(@Body() signInDto: LogInDto) {
-    return this.authService.SignIn(signInDto);
-=======
-  @Post('login')
-  @ApiOperation({ summary: 'Login with email and password' })
   @ApiResponse({ status: 200, description: 'Login successful, JWT returned' })
   @ApiUnauthorizedResponse({ description: 'Invalid email or password' })
   @ApiBadRequestResponse({ description: 'Validation failed' })
   async login(@Body() loginDto: LoginDto) {
     const token = await this.authService.login(loginDto);
     return { access_token: token };
->>>>>>> 927ddeca
   }
 
   @Post('request-password-reset')
