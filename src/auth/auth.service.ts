<<<<<<< HEAD
import {
  Injectable,
  UnauthorizedException,
  BadRequestException,
} from '@nestjs/common';
=======
import { Injectable, UnauthorizedException, BadRequestException, NotFoundException } from '@nestjs/common';
>>>>>>> 79376abb
import { UserRole } from './enums/userRole.enum';
import { InjectRepository } from '@nestjs/typeorm';
import { Repository } from 'typeorm';
import { User } from './entities/user.entity';
import { Portfolio } from './entities/portfolio.entity';
import { EmailToken } from './entities/email-token.entity';
import * as bcrypt from 'bcryptjs';
import { RegisterDto } from './dto/register-user.dto';
import { CreatePortfolioDto } from './dto/create-portfolio.dto';
import { JwtService } from '@nestjs/jwt';
import * as crypto from 'crypto';
import { addHours } from 'date-fns';
import { PasswordReset } from './entities/password-reset.entity';
import { MailService } from '../mail/mail.service';
import { ConfigService } from '@nestjs/config';
// import { HashingProvider } from './providers/hashingProvider';
import { LogInDto } from './dto/loginDto';
import { LogInProvider } from './providers/loginProvider';

@Injectable()
export class AuthService {
  /**
   * Promote a user to admin. Only super admins can perform this action.
   * @param requesterId - ID of the user making the request
   * @param targetUserId - ID of the user to be promoted
   */
  async promoteToAdmin(
    requesterId: string,
    targetUserId: string,
  ): Promise<User> {
    // Get the requesting user
    const requester = await this.userRepository.findOne({
      where: { id: requesterId },
    });
    if (!requester || requester.role !== UserRole.SUPER_ADMIN) {
      throw new UnauthorizedException(
        'Only super admins can promote users to admin',
      );
    }
    // Get the target user
    const targetUser = await this.userRepository.findOne({
      where: { id: targetUserId },
    });
    if (!targetUser) {
      throw new BadRequestException('Target user does not exist');
    }
    // Update the role
    targetUser.role = UserRole.ADMIN;
    await this.userRepository.save(targetUser);
    return targetUser;
  }

  // TODO: Move allowedMimeTypes and maxFileSize to configuration
  private allowedMimeTypes: string[];
  private maxFileSize: number;
<<<<<<< HEAD
=======
 
  private readonly EMAIL_TOKEN_EXPIRATION_HOURS = 24; // 24 hours
>>>>>>> 79376abb

  constructor(
    private readonly mailService: MailService,
    @InjectRepository(User)
    private readonly userRepository: Repository<User>,
    @InjectRepository(Portfolio)
    private readonly portfolioRepository: Repository<Portfolio>,
    @InjectRepository(EmailToken)
    private readonly emailTokenRepository: Repository<EmailToken>,
    private readonly jwtService: JwtService,
<<<<<<< HEAD

=======
>>>>>>> 79376abb
    @InjectRepository(PasswordReset)
    private readonly passwordResetRepository: Repository<PasswordReset>,
    private readonly configService: ConfigService,
    private readonly loginProvider: LogInProvider,
  ) {
    this.allowedMimeTypes = this.configService.get<string[]>(
      'portfolio.allowedMimeTypes',
      ['image/jpeg', 'image/png', 'application/pdf'],
    );
    this.maxFileSize = this.configService.get<number>(
      'portfolio.maxFileSize',
      5 * 1024 * 1024,
    );
  }

  async register(registerDto: RegisterDto): Promise<Omit<User, 'password'>> {
    const { email, password, role } = registerDto;

    const existing = await this.userRepository.findOne({ where: { email } });
<<<<<<< HEAD
    if (existing) throw new Error('Email already exists');

    const hashed = await bcrypt.hash(password, 10);

    const user = this.userRepository.create({ email, password: hashed, role });
    const saved = await this.userRepository.save(user);

=======
    if (existing) throw new BadRequestException('Email already exists');
  
    const hashed = await bcrypt.hash(password, 10);
  
    const user = this.userRepository.create({ 
      email, 
      password: hashed, 
      role,
      isEmailVerified: false 
    });
    
    const saved = await this.userRepository.save(user);
    await this.sendVerificationEmail(user.email);
  
>>>>>>> 79376abb
    const { password: _, ...safeUser } = saved;
    return safeUser;
  }

  async sendVerificationEmail(email: string): Promise<void> {
    const user = await this.userRepository.findOne({ where: { email } });
    if (!user) {
      throw new NotFoundException('User not found');
    }

    // Invalidate any existing tokens
    await this.emailTokenRepository.update(
      { userId: user.id, used: false },
      { used: true }
    );

    // Generate new token
    const token = crypto.randomBytes(32).toString('hex');
    const expiresAt = addHours(new Date(), this.EMAIL_TOKEN_EXPIRATION_HOURS);

    // Save token
    const emailToken = this.emailTokenRepository.create({
      token,
      expiresAt,
      user,
      used: false
    });

    await this.emailTokenRepository.save(emailToken);

    // Send verification email
    const verificationUrl = `${this.configService.get('FRONTEND_URL')}/verify-email?token=${token}`;
    await this.mailService.sendVerificationEmail(user.email, verificationUrl);
  }

  async verifyEmail(token: string): Promise<{ success: boolean; message: string }> {
    const emailToken = await this.emailTokenRepository.findOne({
      where: { token, used: false },
      relations: ['user']
    });

    if (!emailToken) {
      throw new BadRequestException('Invalid or expired verification token');
    }

    const now = new Date();
    if (emailToken.expiresAt < now) {
      throw new BadRequestException('Verification token has expired');
    }

    // Mark token as used
    emailToken.used = true;
    await this.emailTokenRepository.save(emailToken);

    // Update user's email verification status
    await this.userRepository.update(emailToken.userId, { isEmailVerified: true });

    return {
      success: true,
      message: 'Email verified successfully. You can now log in.'
    };
  }

  async resendVerificationEmail(email: string): Promise<void> {
    const user = await this.userRepository.findOne({ where: { email } });
    if (!user) {
      throw new NotFoundException('User not found');
    }

    if (user.isEmailVerified) {
      throw new BadRequestException('Email is already verified');
    }

    await this.sendVerificationEmail(email);
  }

  async getOneByEmail(email: string): Promise<User | null> {
    return await this.userRepository.findOne({ where: { email } });
  }

  async login(loginDto: LogInDto): Promise<string> {
    const { email, password } = loginDto;
    const user = await this.userRepository.findOneBy({ email: email });
    if (!user || !(await bcrypt.compare(password, user.password))) {
      throw new UnauthorizedException('Invalid email or password');
    }
    const payload = {
      sub: user.id,
      email: user.email,
      role: user.role,
    };
    return this.jwtService.sign(payload);
  }

  public async sendPasswordResetEmail(email: string): Promise<void> {
    const user = await this.userRepository.findOne({ where: { email } });
    if (!user) return; // don't reveal user existence
    const token = crypto.randomBytes(32).toString('hex');
    const expiresAt = addMinutes(new Date(), 15);
    const reset = this.passwordResetRepository.create({
      user: user,
      token,
      expiresAt,
    });
    await this.passwordResetRepository.save(reset);
    const resetLink = `https://your-app.com/reset-password?token=${token}`;
    await this.mailService.sendEmail({
      to: user.email,
      subject: 'Password Reset Request',
      body: `Click the link to reset your password: ${resetLink}`,
    });
  }

  async resetPassword(token: string, newPassword: string): Promise<void> {
    const reset = await this.passwordResetRepository.findOne({
      where: { token },
      relations: ['user'],
    });
    if (!reset || reset.expiresAt < new Date()) {
      throw new BadRequestException('Invalid or expired reset token');
    }
    const hashedPassword = await bcrypt.hash(newPassword, 10);
    reset.user.password = hashedPassword;
    await this.userRepository.save(reset.user);
    await this.passwordResetRepository.delete({ id: reset.id });
  }

  // --- Portfolio Methods ---
  async createPortfolio(
    userId: string,
    dto: CreatePortfolioDto,
    file: any,
  ): Promise<Portfolio> {
    if (!file) throw new BadRequestException('File is required');
    if (!this.allowedMimeTypes.includes(file.mimetype)) {
      throw new BadRequestException(
        'Invalid file type. Only JPEG, PNG, and PDF are allowed.',
      );
    }
    if (file.size > this.maxFileSize) {
      throw new BadRequestException('File size exceeds the 5MB limit.');
    }
    const user = await this.userRepository.findOne({ where: { id: userId } });
    if (!user) throw new UnauthorizedException('User not found');
    const fileUrl = `/uploads/portfolio/${encodeURIComponent(file.filename)}`;
    const portfolio = this.portfolioRepository.create({
      title: dto.title,
      description: dto.description,
      fileUrl,
      user,
    });
    return this.portfolioRepository.save(portfolio);
  }

  async updatePortfolio(
    userId: string,
    portfolioId: string,
    dto: Partial<CreatePortfolioDto>,
    file?: any,
  ): Promise<Portfolio> {
    const portfolio = await this.portfolioRepository.findOne({
      where: { id: portfolioId },
      relations: ['user'],
    });
    if (!portfolio || portfolio.user.id !== userId) {
      throw new UnauthorizedException('Portfolio not found or access denied');
    }
    if (dto.title) portfolio.title = dto.title;
    if (dto.description) portfolio.description = dto.description;
    if (file) {
      if (!this.allowedMimeTypes.includes(file.mimetype)) {
        throw new BadRequestException(
          'Invalid file type. Only JPEG, PNG, and PDF are allowed.',
        );
      }
      if (file.size > this.maxFileSize) {
        throw new BadRequestException('File size exceeds the 5MB limit.');
      }
      portfolio.fileUrl = `/uploads/portfolio/${file.filename}`;
    }
    return this.portfolioRepository.save(portfolio);
  }

  async deletePortfolio(userId: string, portfolioId: string): Promise<void> {
    const portfolio = await this.portfolioRepository.findOne({
      where: { id: portfolioId },
      relations: ['user'],
    });
    if (!portfolio || portfolio.user.id !== userId) {
      throw new UnauthorizedException('Portfolio not found or access denied');
    }
    await this.portfolioRepository.remove(portfolio);
  }

  async getUserPortfolios(userId: string): Promise<Portfolio[]> {
    return this.portfolioRepository.find({
      where: { user: { id: userId } },
      order: { createdAt: 'DESC' },
    });
  }

  async findByEmail(email: string): Promise<User | null> {
    return await this.userRepository.findOne({ where: { email } });
  }
<<<<<<< HEAD
}
=======
  
  async getUsersWithFilters(page: number, limit: number, role?: UserRole, isSuspended?: boolean) {
    const skip = (page - 1) * limit;
    
    const queryBuilder = this.userRepository
      .createQueryBuilder('user')
      .select([
        'user.id',
        'user.email',
        'user.username',
        'user.role',
        'user.isSuspended',
        'user.createdAt',
        'user.updatedAt'
      ]);

    if (role) {
      queryBuilder.andWhere('user.role = :role', { role });
    }

    if (isSuspended !== undefined) {
      queryBuilder.andWhere('user.isSuspended = :isSuspended', { isSuspended });
    }

    const [users, total] = await queryBuilder
      .skip(skip)
      .take(limit)
      .orderBy('user.createdAt', 'DESC')
      .getManyAndCount();

    return {
      users,
      meta: {
        page,
        limit,
        total,
        totalPages: Math.ceil(total / limit)
      }
    };
  }
}
>>>>>>> 79376abb
<|MERGE_RESOLUTION|>--- conflicted
+++ resolved
@@ -1,12 +1,9 @@
-<<<<<<< HEAD
 import {
   Injectable,
   UnauthorizedException,
   BadRequestException,
+  NotFoundException,
 } from '@nestjs/common';
-=======
-import { Injectable, UnauthorizedException, BadRequestException, NotFoundException } from '@nestjs/common';
->>>>>>> 79376abb
 import { UserRole } from './enums/userRole.enum';
 import { InjectRepository } from '@nestjs/typeorm';
 import { Repository } from 'typeorm';
@@ -61,12 +58,8 @@
 
   // TODO: Move allowedMimeTypes and maxFileSize to configuration
   private allowedMimeTypes: string[];
-  private maxFileSize: number;
-<<<<<<< HEAD
-=======
- 
+  private maxFileSize: number; 
   private readonly EMAIL_TOKEN_EXPIRATION_HOURS = 24; // 24 hours
->>>>>>> 79376abb
 
   constructor(
     private readonly mailService: MailService,
@@ -77,10 +70,7 @@
     @InjectRepository(EmailToken)
     private readonly emailTokenRepository: Repository<EmailToken>,
     private readonly jwtService: JwtService,
-<<<<<<< HEAD
-
-=======
->>>>>>> 79376abb
+
     @InjectRepository(PasswordReset)
     private readonly passwordResetRepository: Repository<PasswordReset>,
     private readonly configService: ConfigService,
@@ -100,15 +90,7 @@
     const { email, password, role } = registerDto;
 
     const existing = await this.userRepository.findOne({ where: { email } });
-<<<<<<< HEAD
-    if (existing) throw new Error('Email already exists');
-
-    const hashed = await bcrypt.hash(password, 10);
-
-    const user = this.userRepository.create({ email, password: hashed, role });
-    const saved = await this.userRepository.save(user);
-
-=======
+
     if (existing) throw new BadRequestException('Email already exists');
   
     const hashed = await bcrypt.hash(password, 10);
@@ -123,7 +105,6 @@
     const saved = await this.userRepository.save(user);
     await this.sendVerificationEmail(user.email);
   
->>>>>>> 79376abb
     const { password: _, ...safeUser } = saved;
     return safeUser;
   }
@@ -328,9 +309,6 @@
   async findByEmail(email: string): Promise<User | null> {
     return await this.userRepository.findOne({ where: { email } });
   }
-<<<<<<< HEAD
-}
-=======
   
   async getUsersWithFilters(page: number, limit: number, role?: UserRole, isSuspended?: boolean) {
     const skip = (page - 1) * limit;
@@ -371,5 +349,4 @@
       }
     };
   }
-}
->>>>>>> 79376abb
+}