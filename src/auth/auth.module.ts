<<<<<<< HEAD
import { Module } from "@nestjs/common"
import { TypeOrmModule } from "@nestjs/typeorm"
import { AuthService } from "./auth.service"
import { AuthController } from "./auth.controller"
import { User } from "./entities/user.entity"
import { HashingProvider } from "./providers/hashingProvider"
import { BcryptProvider } from "./providers/bcrypt"
import { PasswordReset } from "./entities/password-reset.entity"
import { JwtModule, JwtService } from "@nestjs/jwt"
import { ConfigModule, ConfigService } from "@nestjs/config"
import { MailService } from "../mail/mail.service"
import { LogInProvider } from "./providers/loginProvider"
import { GenerateTokensProvider } from "./providers/generateTokensProvider"
import { Portfolio } from "./entities/portfolio.entity"
import { EmailToken } from "./entities/email-token.entity"
import { Team } from "./entities/team.entity"
import { TeamMember } from "./entities/team-member.entity"
import { TeamActivity } from "./entities/team-activity.entity"
import { TeamService } from "./services/team.service"
import { ApiKey } from "./entities/api-key.entity"
import { ApiKeyService } from "./services/api-key.service"
import { ApiKeyController } from "./controllers/api-key.controller"
import { ApiKeyGuard } from "./guards/api-key.guard"

@Module({
  imports: [
=======
import { Module } from '@nestjs/common';
import { TypeOrmModule } from '@nestjs/typeorm';
import { AuthService } from './auth.service';
import { AuthController } from './auth.controller';
import { User } from './entities/user.entity';
import { HashingProvider } from './providers/hashingProvider';
import { BcryptProvider } from './providers/bcrypt';
import { PasswordReset } from './entities/password-reset.entity';
import { JwtModule, JwtService } from '@nestjs/jwt';
import { ConfigModule, ConfigService } from '@nestjs/config';
import { MailService } from '../mail/mail.service';
import { LogInProvider } from './providers/loginProvider';
import { GenerateTokensProvider } from './providers/generateTokensProvider';
import { Portfolio } from './entities/portfolio.entity';
import { EmailToken } from './entities/email-token.entity';
import { Team } from './entities/team.entity';
import { TeamMember } from './entities/team-member.entity';
import { TeamActivity } from './entities/team-activity.entity';
import { TeamService } from './services/team.service';
import { MailModule } from 'src/mail/mail.module';

@Module({
  imports: [
    MailModule,
    ConfigModule.forRoot(), // Make sure ConfigModule is properly configured
>>>>>>> 8da6fde9
    TypeOrmModule.forFeature([
      User,
      PasswordReset,
      Portfolio,
      EmailToken,
      Team,
      TeamMember,
      TeamActivity,
<<<<<<< HEAD
      ApiKey,
=======
>>>>>>> 8da6fde9
    ]),
    JwtModule.registerAsync({
      imports: [ConfigModule],
      inject: [ConfigService],
      useFactory: async (configService: ConfigService) => {
        const secret = configService.get<string>('JWT_SECRET');
        if (!secret) {
          throw new Error('JWT_SECRET environment variable is required');
        }
        return {
          secret,
          signOptions: { expiresIn: '1h' },
        };
      },
      global: true, // Make JWT module global
    }),
  ],
  controllers: [AuthController, ApiKeyController],
  providers: [
    AuthService,
    TeamService,
    LogInProvider,
    GenerateTokensProvider,
<<<<<<< HEAD
    JwtService,
    MailService,
    ApiKeyService,
    ApiKeyGuard,
=======
    JwtService, // Explicitly add JwtService
>>>>>>> 8da6fde9
    {
      provide: HashingProvider,
      useClass: BcryptProvider,
    },
  ],
<<<<<<< HEAD
=======
  controllers: [AuthController],
>>>>>>> 8da6fde9
  exports: [
    AuthService,
    TeamService,
    TypeOrmModule,
    HashingProvider,
<<<<<<< HEAD
    MailService,
    JwtService,
=======
>>>>>>> 8da6fde9
    GenerateTokensProvider,
  ],
})
export class AuthModule {}<|MERGE_RESOLUTION|>--- conflicted
+++ resolved
@@ -1,31 +1,3 @@
-<<<<<<< HEAD
-import { Module } from "@nestjs/common"
-import { TypeOrmModule } from "@nestjs/typeorm"
-import { AuthService } from "./auth.service"
-import { AuthController } from "./auth.controller"
-import { User } from "./entities/user.entity"
-import { HashingProvider } from "./providers/hashingProvider"
-import { BcryptProvider } from "./providers/bcrypt"
-import { PasswordReset } from "./entities/password-reset.entity"
-import { JwtModule, JwtService } from "@nestjs/jwt"
-import { ConfigModule, ConfigService } from "@nestjs/config"
-import { MailService } from "../mail/mail.service"
-import { LogInProvider } from "./providers/loginProvider"
-import { GenerateTokensProvider } from "./providers/generateTokensProvider"
-import { Portfolio } from "./entities/portfolio.entity"
-import { EmailToken } from "./entities/email-token.entity"
-import { Team } from "./entities/team.entity"
-import { TeamMember } from "./entities/team-member.entity"
-import { TeamActivity } from "./entities/team-activity.entity"
-import { TeamService } from "./services/team.service"
-import { ApiKey } from "./entities/api-key.entity"
-import { ApiKeyService } from "./services/api-key.service"
-import { ApiKeyController } from "./controllers/api-key.controller"
-import { ApiKeyGuard } from "./guards/api-key.guard"
-
-@Module({
-  imports: [
-=======
 import { Module } from '@nestjs/common';
 import { TypeOrmModule } from '@nestjs/typeorm';
 import { AuthService } from './auth.service';
@@ -46,12 +18,15 @@
 import { TeamActivity } from './entities/team-activity.entity';
 import { TeamService } from './services/team.service';
 import { MailModule } from 'src/mail/mail.module';
+import { ApiKey } from './entities/api-key.entity';
+import { ApiKeyService } from './services/api-key.service';
+import { ApiKeyGuard } from './guards/api-key.guard';
+import { ApiKeyController } from './controllers/api-key.controller';
 
 @Module({
   imports: [
     MailModule,
-    ConfigModule.forRoot(), // Make sure ConfigModule is properly configured
->>>>>>> 8da6fde9
+    ConfigModule.forRoot(),
     TypeOrmModule.forFeature([
       User,
       PasswordReset,
@@ -60,10 +35,7 @@
       Team,
       TeamMember,
       TeamActivity,
-<<<<<<< HEAD
       ApiKey,
-=======
->>>>>>> 8da6fde9
     ]),
     JwtModule.registerAsync({
       imports: [ConfigModule],
@@ -78,7 +50,7 @@
           signOptions: { expiresIn: '1h' },
         };
       },
-      global: true, // Make JWT module global
+      global: true,
     }),
   ],
   controllers: [AuthController, ApiKeyController],
@@ -87,33 +59,22 @@
     TeamService,
     LogInProvider,
     GenerateTokensProvider,
-<<<<<<< HEAD
     JwtService,
     MailService,
     ApiKeyService,
     ApiKeyGuard,
-=======
-    JwtService, // Explicitly add JwtService
->>>>>>> 8da6fde9
     {
       provide: HashingProvider,
       useClass: BcryptProvider,
     },
   ],
-<<<<<<< HEAD
-=======
-  controllers: [AuthController],
->>>>>>> 8da6fde9
   exports: [
     AuthService,
     TeamService,
     TypeOrmModule,
     HashingProvider,
-<<<<<<< HEAD
     MailService,
     JwtService,
-=======
->>>>>>> 8da6fde9
     GenerateTokensProvider,
   ],
 })
