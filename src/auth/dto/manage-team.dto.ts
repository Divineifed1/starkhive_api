--- conflicted
+++ resolved
@@ -14,12 +14,10 @@
 } from 'class-validator';
 import { Type } from 'class-transformer';
 import { ApiProperty } from '@nestjs/swagger';
-<<<<<<< HEAD
 import { TeamRole, TeamMemberStatus } from '../entities/team-member.entity';
-=======
 import { TeamRole } from '../enums/teamRole.enum';
 import { TeamMemberStatus } from '../enums/teamMemberStatus.enum';
->>>>>>> 8355457d
+
 
 export class CreateTeamDto {
   @ApiProperty({
@@ -169,11 +167,8 @@
 
   @ApiProperty({
     description: 'Status of the team member',
-<<<<<<< HEAD
     enum: TeamMemberStatus,
     required: false,
-=======
->>>>>>> 8355457d
   })
   @IsOptional()
   @IsEnum(TeamMemberStatus)
