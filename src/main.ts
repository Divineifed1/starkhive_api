--- conflicted
+++ resolved
@@ -23,11 +23,7 @@
 
 async function bootstrap() {
   // Create the application with logger
-<<<<<<< HEAD
-  const app = await NestFactory.create<NestApplication>(AppModule, {
-=======
   const app = await NestFactory.create<NestExpressApplication>(AppModule, {
->>>>>>> 0b78cb2a
     logger: ['error', 'warn', 'log', 'debug', 'verbose'],
   });
 
