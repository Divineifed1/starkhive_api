import {
  Controller,
  Get,
  Post,
  Body,
  Patch,
  Param,
  Delete,
  UseGuards,
  Req,
  Query,
  HttpStatus,
  Request,
} from '@nestjs/common';
import { FeedService } from './feed.service';
import { CreateFeedDto, GetSavedPostsDto } from './dto/create-feed.dto';
import { UpdateFeedDto } from './dto/update-feed.dto';
import { ApiBearerAuth, ApiOperation, ApiResponse } from '@nestjs/swagger';
import { JwtAuthGuard } from 'src/auth/guards/jwt.strategy';
<<<<<<< HEAD
import { CreateCommentDto } from './dto/create-comment.dto';
import { User } from 'src/auth/entities/user.entity';



interface AuthenticatedRequest extends Request {
  user: User;
}
=======
import { Report } from './entities/report.entity';
import { UserRole } from '../auth/enums/userRole.enum';
import { RolesGuard } from '../auth/guards/role.guard';
import { RoleDecorator } from '../auth/decorators/role.decorator';
>>>>>>> e479f25c

@Controller('feed')
export class FeedController {
  constructor(private readonly feedService: FeedService) {}

  @Post(':postId/save-toggle')
  toggleSave(@Param('postId') postId: number, @Request() req) {
    // Simulate user.id = 1 if auth not ready
    return this.feedService.toggleSavePost(+postId, req.user?.id ?? 1);
  }

  @ApiBearerAuth('jwt-auth')
  @UseGuards(JwtAuthGuard)
  @ApiOperation({ summary: 'Get paginated saved posts' })
  @ApiResponse({
    status: HttpStatus.OK,
    description: 'Returns paginated saved posts',
  })
  @ApiResponse({
    status: HttpStatus.BAD_REQUEST,
    description: 'Invalid query parameters',
  })
  @Get('saved')
  async getSavedPosts(@Req() req: Request, @Query() query: GetSavedPostsDto) {
    const userId = req['user'].id;
    return this.feedService.getSavedPosts(userId, query.page, query.limit);
  }

  @UseGuards(JwtAuthGuard)
@Post(':postId/comments')
async addComment(
  @Param('postId') postId: string,
  @Body() dto: CreateCommentDto,
  @Req() req: AuthenticatedRequest,
) {
  return await this.feedService.addComment(postId, req.user, dto);
}


  @Post()
  create(@Body() createFeedDto: CreateFeedDto) {
    return this.feedService.create(createFeedDto);
  }

  @Get()
  findAll() {
    return this.feedService.findAll();
  }

  @Get(':id')
  findOne(@Param('id') id: string) {
    return this.feedService.findOne(+id);
  }

  @Patch(':id')
  update(@Param('id') id: string, @Body() updateFeedDto: UpdateFeedDto) {
    return this.feedService.update(+id, updateFeedDto);
  }

  @Delete(':id')
  remove(@Param('id') id: string) {
    return this.feedService.remove(+id);
  }

  @Get('reports')
  @ApiBearerAuth('jwt-auth')
  @UseGuards(JwtAuthGuard, RolesGuard)
  @RoleDecorator(UserRole.ADMIN)
  @ApiOperation({ summary: 'Get paginated reported content for admin review' })
  @ApiResponse({ status: HttpStatus.OK, description: 'Returns paginated reported content' })
  @ApiResponse({ status: HttpStatus.FORBIDDEN, description: 'Forbidden' })
  async getReportedContent(@Query('page') page = 1, @Query('limit') limit = 10) {
    return this.feedService.getReportedContent(Number(page), Number(limit));
  }
}<|MERGE_RESOLUTION|>--- conflicted
+++ resolved
@@ -17,21 +17,16 @@
 import { UpdateFeedDto } from './dto/update-feed.dto';
 import { ApiBearerAuth, ApiOperation, ApiResponse } from '@nestjs/swagger';
 import { JwtAuthGuard } from 'src/auth/guards/jwt.strategy';
-<<<<<<< HEAD
 import { CreateCommentDto } from './dto/create-comment.dto';
 import { User } from 'src/auth/entities/user.entity';
-
-
+import { Report } from './entities/report.entity';
+import { UserRole } from '../auth/enums/userRole.enum';
+import { RolesGuard } from '../auth/guards/role.guard';
+import { RoleDecorator } from '../auth/decorators/role.decorator';
 
 interface AuthenticatedRequest extends Request {
   user: User;
 }
-=======
-import { Report } from './entities/report.entity';
-import { UserRole } from '../auth/enums/userRole.enum';
-import { RolesGuard } from '../auth/guards/role.guard';
-import { RoleDecorator } from '../auth/decorators/role.decorator';
->>>>>>> e479f25c
 
 @Controller('feed')
 export class FeedController {
