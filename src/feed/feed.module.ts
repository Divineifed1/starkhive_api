import { Module } from '@nestjs/common';
import { TypeOrmModule } from '@nestjs/typeorm';
import { FeedService } from './feed.service';
import { FeedController } from './feed.controller';
import { SavedPost } from './entities/savedpost.entity';
import { Post } from '../post/entities/post.entity';
<<<<<<< HEAD
import { Job } from 'src/jobs/entities/job.entity';
import { NotificationsModule } from 'src/notifications/notifications.module';

@Module({
  imports: [NotificationsModule, TypeOrmModule.forFeature([SavedPost, Post, Job])],
=======
import { Report } from './entities/report.entity';

@Module({
  imports: [TypeOrmModule.forFeature([SavedPost, Post, Report])],
>>>>>>> e479f25c
  controllers: [FeedController],
  providers: [FeedService],
  exports: [FeedService],
})
export class FeedModule {}<|MERGE_RESOLUTION|>--- conflicted
+++ resolved
@@ -4,18 +4,12 @@
 import { FeedController } from './feed.controller';
 import { SavedPost } from './entities/savedpost.entity';
 import { Post } from '../post/entities/post.entity';
-<<<<<<< HEAD
+import { Report } from './entities/report.entity';
 import { Job } from 'src/jobs/entities/job.entity';
 import { NotificationsModule } from 'src/notifications/notifications.module';
 
 @Module({
   imports: [NotificationsModule, TypeOrmModule.forFeature([SavedPost, Post, Job])],
-=======
-import { Report } from './entities/report.entity';
-
-@Module({
-  imports: [TypeOrmModule.forFeature([SavedPost, Post, Report])],
->>>>>>> e479f25c
   controllers: [FeedController],
   providers: [FeedService],
   exports: [FeedService],
