--- conflicted
+++ resolved
@@ -12,25 +12,14 @@
 import { SavedJob } from './entities/saved-job.entity';
 import { Recommendation } from './entities/recommendation.entity';
 import { ExcludeSoftDeleteInterceptor } from 'src/common/interceptors/exclude-soft-delete.interceptor';
-<<<<<<< HEAD
 import { JobTemplate } from './entities/job-template.entity';
-=======
->>>>>>> 059070ff
 
 @Module({
   imports: [
     FeedModule,
-<<<<<<< HEAD
-    TypeOrmModule.forFeature([Job, Application, SavedJob, JobTemplate]),
-=======
-    TypeOrmModule.forFeature([
-      Job,
-      Application,
-      SavedJob,
+    TypeOrmModule.forFeature([Job, Application, SavedJob, JobTemplate, SavedJob,
       Recommendation,
-      User,
-    ]),
->>>>>>> 059070ff
+      User]),
     AntiSpamModule,
   ],
   providers: [
