--- conflicted
+++ resolved
@@ -17,12 +17,15 @@
   @Column({ default: false })
   isFlagged: boolean;
 
+feature/toggle-job-applications
+
   @Column('decimal', { nullable: true })
   budget?: number;
 
   @Column({ type: 'timestamp', nullable: true })
   deadline?: Date;
 
+main
   @Column({ default: true })
   isAcceptingApplications: boolean;
 
@@ -49,11 +52,11 @@
 
   @CreateDateColumn()
   createdAt: Date;
-<<<<<<< HEAD
 feature/toggle-job-applications
-=======
+feature/toggle-job-applications
+
 feature/job-edit-budget-deadline
->>>>>>> e0bdcd7e
+main
 
 
   @UpdateDateColumn()
