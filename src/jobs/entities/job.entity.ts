// import { Application } from 'src/applications/entities/application.entity';
// import { User } from 'src/auth/entities/user.entity';
// import { JobStatus } from 'src/feed/enums/job-status.enum';

// import {
//   Entity,
//   PrimaryGeneratedColumn,
//   Column,
//   CreateDateColumn,
//   UpdateDateColumn,
//   OneToMany,
//   JoinColumn,
//   ManyToOne,
//   DeleteDateColumn,
// } from 'typeorm';
// import { Exclude } from 'class-transformer';
// import { ExcludeFromQuery } from '../../common/decorators/exclude-from-query.decorator';
// import { Team } from '../../auth/entities/team.entity';

// @Entity()
// export class Job {
//   @PrimaryGeneratedColumn()
//   id: number;

//   @Column()
//   title: string;

//   @Column('text')
//   description: string;

//   @Column({ default: false })
//   isFlagged: boolean;

//   @Column({ type: 'json', nullable: true })
//   skills?: string[];

//   @Column('decimal', { nullable: true })
//   budget?: number;

//   @Column({ type: 'timestamp', nullable: true })
//   deadline?: Date;

//   @Column({ default: true })
//   isAcceptingApplications: boolean;

//   @Column({
//     type: 'enum',
//     enum: JobStatus,
//     default: JobStatus.OPEN,
//   })
//   status: JobStatus;

//   @OneToMany(() => Application, (application) => application.job)
//   applications: Application[];

//   @Column()
//   ownerId: string;

//   @ManyToOne(() => User, (user) => user.jobs, { eager: false })
//   @JoinColumn({ name: 'recruiterId' })
//   recruiter: User;

//   @Column()
//   recruiterId: string;

//   @CreateDateColumn()
//   createdAt: Date;

//   @UpdateDateColumn()
//   updatedAt: Date;

//   @Column({ nullable: true })
//   freelancer: any;

//   @ManyToOne(() => Team, { nullable: true, eager: false })
//   @JoinColumn({ name: 'teamId' })
//   team?: Team;

//   @Column({ nullable: true })
//   teamId?: string;

//   @Column({ default: false })
//   requiresApproval: boolean;

//   @Column({ default: false })
//   isApproved: boolean;

//   @Column({ nullable: true })
//   approvedById?: string;

//   @Column({ nullable: true })
//   approvedAt?: Date;

//   @Column({ type: 'json', nullable: true })
//   teamSettings?: {
//     sharedWithTeam: boolean;
//     allowTeamEditing: boolean;
//     notifyTeamOnApplication: boolean;
//   };

//   @DeleteDateColumn({ name: 'deleted_at' })
//   @Exclude()
//   @ExcludeFromQuery()
//   deletedAt?: Date;
// }
import { Application } from 'src/applications/entities/application.entity';
import { User } from 'src/auth/entities/user.entity';
import { Team } from 'src/auth/entities/team.entity';
import { JobStatus } from 'src/feed/enums/job-status.enum';
import {
  Entity,
  PrimaryGeneratedColumn,
  Column,
  CreateDateColumn,
  UpdateDateColumn,
  OneToMany,
  JoinColumn,
  ManyToOne,
  DeleteDateColumn,
  Index,
} from 'typeorm';
import { Exclude } from 'class-transformer';
import { ExcludeFromQuery } from '../../common/decorators/exclude-from-query.decorator';

export enum JobType {
  FULL_TIME = 'full_time',
  PART_TIME = 'part_time',
  CONTRACT = 'contract',
  INTERNSHIP = 'internship',
  FREELANCE = 'freelance',
}

export enum CompletionStatus {
  NOT_SUBMITTED = 'not_submitted',
  PENDING_REVIEW = 'pending_review',
  APPROVED = 'approved',
  REJECTED = 'rejected',
  AUTO_RELEASED = 'auto_released',
  DISPUTED = 'disputed',
}

export enum ExperienceLevel {
  ENTRY = 'entry',
  JUNIOR = 'junior',
  MID = 'mid',
  SENIOR = 'senior',
  LEAD = 'lead',
  EXECUTIVE = 'executive',
}

export interface TeamSettings {
  sharedWithTeam: boolean;
  allowTeamEditing: boolean;
  notifyTeamOnApplication: boolean;
}

@Entity('jobs')
@Index(['status', 'createdAt'])
@Index(['location'])
@Index(['jobType'])
@Index(['recruiterId'])
export class Job {
  @PrimaryGeneratedColumn()
  id: number;

  @Column({ length: 200 })
  @Index()
  title: string;

  @Column('text')
  description: string;

  @Column({ length: 100, nullable: true })
  @Index()
  company?: string;

  @Column({ length: 100, nullable: true })
  location?: string;

  @Column({
    type: 'enum',
    enum: JobType,
    default: JobType.FULL_TIME,
  })
  jobType: JobType;

  @Column({
    type: 'enum',
    enum: JobStatus,
    default: JobStatus.OPEN,
  })
  status: JobStatus;

  @Column({
    type: 'enum',
    enum: ExperienceLevel,
    default: ExperienceLevel.MID,
  })
  experienceLevel: ExperienceLevel;

  // Salary information
  @Column('decimal', { precision: 10, scale: 2, nullable: true })
  salaryMin?: number;

  @Column('decimal', { precision: 10, scale: 2, nullable: true })
  salaryMax?: number;

  @Column({ length: 10, nullable: true })
  salaryCurrency?: string;

  // Budget for freelance/contract work
  @Column('decimal', { precision: 10, scale: 2, nullable: true })
  budget?: number;

  @Column({ type: 'timestamp', nullable: true })
  deadline?: Date;

  // Job details arrays
  @Column('text', { array: true, default: [] })
  requirements: string[];

  @Column('text', { array: true, default: [] })
  responsibilities: string[];

  @Column('text', { array: true, default: [] })
  benefits: string[];

  @Column('text', { array: true, default: [] })
  skills: string[];

  // Contact information
  @Column({ length: 100, nullable: true })
  contactEmail?: string;

  @Column({ length: 20, nullable: true })
  contactPhone?: string;

  @Column({ type: 'date', nullable: true })
  applicationDeadline?: Date;

  // Job flags and settings
  @Column({ default: false })
  isRemote: boolean;

  @Column({ default: false })
  isUrgent: boolean;

  @Column({ default: false })
  isFeatured: boolean;

  @Column({ default: false })
  isFlagged: boolean;

  @Column({ default: true })
  isAcceptingApplications: boolean;

  // Analytics
  @Column({ default: 0 })
  viewCount: number;

  @Column({ default: 0 })
  applicationCount: number;

  // Completion tracking
  @Column({
    type: 'enum',
    enum: CompletionStatus,
    default: CompletionStatus.NOT_SUBMITTED,
  })
  completionStatus: CompletionStatus;

  @Column({ nullable: true })
  completionNote?: string;

  @Column({ type: 'timestamp', nullable: true })
  completedAt?: Date;

  @Column({ type: 'timestamp', nullable: true })
  reviewDeadline?: Date;

  @Column({ nullable: true })
  rejectionReason?: string;

  @Column({ default: false })
  paymentReleased: boolean;

  @Column({ type: 'timestamp', nullable: true })
  paymentReleasedAt?: Date;

  // Relationships
  @OneToMany(() => Application, (application) => application.job)
  applications: Application[];

  @Column()
  ownerId: string;

  @ManyToOne(() => User, (user) => user.jobs, { eager: false })
  @JoinColumn({ name: 'recruiterId' })
  recruiter: User;

  @Column()
  recruiterId: string;

  @Column({ nullable: true })
  freelancer: any;

  // Team functionality
  @ManyToOne(() => Team, { nullable: true, eager: false })
  @JoinColumn({ name: 'teamId' })
  team?: Team;

  @Column({ nullable: true })
  teamId?: string;

  @Column({ default: false })
  requiresApproval: boolean;

  @Column({ default: false })
  isApproved: boolean;

  @Column({ nullable: true })
  approvedById?: string;

  @Column({ nullable: true })
  approvedAt?: Date;

  @Column({ type: 'json', nullable: true })
  teamSettings?: TeamSettings;

  // Timestamps
  @CreateDateColumn()
  createdAt: Date;

  @UpdateDateColumn()
  updatedAt: Date;

  @DeleteDateColumn({ name: 'deleted_at' })
  @Exclude()
  @ExcludeFromQuery()
  deletedAt?: Date;
<<<<<<< HEAD
  employer: any;
=======

  @Column({ type: 'varchar', length: 20, nullable: true })
  currency?: string;
>>>>>>> 05e7c3ed
}<|MERGE_RESOLUTION|>--- conflicted
+++ resolved
@@ -338,11 +338,8 @@
   @Exclude()
   @ExcludeFromQuery()
   deletedAt?: Date;
-<<<<<<< HEAD
-  employer: any;
-=======
 
   @Column({ type: 'varchar', length: 20, nullable: true })
   currency?: string;
->>>>>>> 05e7c3ed
+  employer: any;
 }