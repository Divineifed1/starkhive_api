--- conflicted
+++ resolved
@@ -9,15 +9,12 @@
   Query,
   UseGuards,
   ParseIntPipe,
-<<<<<<< HEAD
   NotFoundException,
   UnauthorizedException,
-=======
   ParseUUIDPipe,
   HttpStatus,
   HttpCode,
   Query,
->>>>>>> e3bfb997
 } from '@nestjs/common';
 import { JobsService } from './jobs.service';
 import { RecommendationService } from './recommendation.service';
@@ -32,7 +29,6 @@
 } from './dto/recommendation.dto';
 import { GetUser } from 'src/auth/decorators/get-user.decorator';
 import { User } from 'src/auth/entities/user.entity';
-<<<<<<< HEAD
 import { BlockchainService } from './blockchain/blockchain.service';
 import { PaymentRequestDto } from './dto/payment-request.dto';
 import {
@@ -42,7 +38,6 @@
   ApiResponse,
   ApiParam,
 } from '@nestjs/swagger';
-=======
 import { Job } from './entities/job.entity';
 import {
   CreateJobFromTemplateDto,
@@ -50,7 +45,6 @@
   UpdateTemplateDto,
 } from './dto/job-template.dto';
 import { JobTemplate } from './entities/job-template.entity';
->>>>>>> e3bfb997
 import { AuthGuardGuard } from '../auth/guards/auth.guard';
 import { ApiTags, ApiOperation, ApiResponse, ApiBearerAuth } from '@nestjs/swagger';
 
@@ -293,9 +287,6 @@
       user.id,
     );
   }
-<<<<<<< HEAD
-}
-=======
 
   @Post('templates')
   async createTemplate(
@@ -409,5 +400,4 @@
       userId,
     );
   }
-}
->>>>>>> e3bfb997
+}