import {
  Controller,
  Post,
  Body,
  Get,
  Param,
  Patch,
  Delete,
  Query,
  UseGuards,
  ParseIntPipe,
  NotFoundException,
  UnauthorizedException,
  ParseUUIDPipe,
  HttpStatus,
  HttpCode,
} from '@nestjs/common';
import { JobsService } from './jobs.service';
import { RecommendationService } from './recommendation.service';
import { UpdateJobStatusDto } from './dto/update-status.dto';
import { CreateJobDto } from './dto/create-job.dto';
import { UpdateJobDto } from './dto/update-job.dto';
import { SearchJobsDto } from './dto/search-jobs.dto';
import {
  GetRecommendationsDto,
  UpdateRecommendationActionDto,
  RecommendationMetricsDto,
} from './dto/recommendation.dto';
import { GetUser } from 'src/auth/decorators/get-user.decorator';
import { User } from 'src/auth/entities/user.entity';
import { BlockchainService } from './blockchain/blockchain.service';
import { PaymentRequestDto } from './dto/payment-request.dto';
import {
  ApiTags,
  ApiOperation,
  ApiBody,
  ApiResponse,
  ApiParam,
  ApiBearerAuth,
} from '@nestjs/swagger';
import { Job } from './entities/job.entity';
import {
  CreateJobFromTemplateDto,
  CreateTemplateDto,
  UpdateTemplateDto,
} from './dto/job-template.dto';
import { JobTemplate } from './entities/job-template.entity';
import { AuthGuardGuard } from '../auth/guards/auth.guard';
<<<<<<< HEAD
import { ApiTags, ApiOperation, ApiResponse, ApiBearerAuth } from '@nestjs/swagger';
import { ExtendJobDto } from './dto/extend-job.dto';


=======
>>>>>>> 05e7c3ed

// For Express Request typing
import { Request } from 'express';

@Controller('jobs')
@ApiTags('jobs')
@ApiBearerAuth('jwt-auth')
export class JobsController {
  constructor(
    private readonly jobsService: JobsService,
    private readonly recommendationService: RecommendationService,
    private readonly blockchainService: BlockchainService,
  ) {}

  @Post()
  @UseGuards(AuthGuardGuard)
  createJob(@Body() createJobDto: CreateJobDto, @GetUser() user: User) {
<<<<<<< HEAD
    return this.jobsService.createJob(createJobDto, user.id);
=======
    // Attach recruiterId to DTO for job creation
    return this.jobsService.createJob({
      ...createJobDto,
      recruiterId: user.id,
    });
  }
>>>>>>> 05e7c3ed

  @Get()
  findAll() {
    return this.jobsService.findAllJobs();
  }

  @Get('search')
  async advancedSearch(@Query() query: SearchJobsDto) {
    return this.jobsService.advancedSearchJobs(query);
  }

  @Get(':id')
  async getById(@Param('id', ParseIntPipe) id: number) {
    return this.jobsService.findJobById(id);
  }

  // This endpoint is ambiguous in your code; typically 'saved' is for checking if the job is saved for the user, not updating it.
  // Let's correct it to return saved status:
  @Get(':id/saved')
  @UseGuards(AuthGuardGuard)
  async isJobSaved(
    @Param('id', ParseIntPipe) id: number,
    @GetUser() user: User,
  ) {
    return this.jobsService.isJobSaved(id, user.id);
  }

  @Patch(':id')
  @ApiOperation({ summary: 'Update a job listing (recruiter only)' })
  @ApiResponse({ status: 200, description: 'Job updated successfully' })
  @ApiResponse({
    status: 403,
    description: 'Forbidden. Only the job owner can update this job.',
  })
  @ApiResponse({ status: 404, description: 'Job not found' })
  @ApiResponse({ status: 401, description: 'Unauthorized' })
  @UseGuards(AuthGuardGuard)
  async updateJob(
    @Param('id', ParseIntPipe) id: number,
    @Body() updateJobDto: UpdateJobDto,
    @GetUser() user: User,
  ) {
    return this.jobsService.updateJob(id, updateJobDto, user.id);
  }

  @Patch(':id/status')
  @UseGuards(AuthGuardGuard)
  async updateJobStatus(
    @Param('id', ParseIntPipe) id: number,
    @Body() updateStatusDto: UpdateJobStatusDto,
    @GetUser() user: User,
  ) {
    return this.jobsService.updateJobStatus(id, updateStatusDto, user.id);
  }

  @Patch(':id/toggle-applications')
  @UseGuards(AuthGuardGuard)
  toggleAcceptingApplications(
    @Param('id', ParseIntPipe) id: number,
    @Body('isAcceptingApplications') isAcceptingApplications: boolean,
    @GetUser() user: User,
  ) {
    return this.jobsService.toggleAcceptingApplications(
      id,
      isAcceptingApplications,
      user.id,
    );
  }

  @Delete(':id')
  @UseGuards(AuthGuardGuard)
  @HttpCode(HttpStatus.NO_CONTENT)
  async removeJob(
    @Param('id', ParseIntPipe) id: number,
    @GetUser() user: User,
  ) {
    await this.jobsService.removeJob(id, user.id);
  }

  @Post(':id/restore')
  @UseGuards(AuthGuardGuard)
  restoreJob(@Param('id', ParseIntPipe) id: number, @GetUser() user: User) {
    return this.jobsService.restoreJob(id, user.id);
  }

  @Post(':id/save')
  @UseGuards(AuthGuardGuard)
  async saveJob(@Param('id', ParseIntPipe) id: number, @GetUser() user: User) {
    return this.jobsService.toggleSaveJob(id, user.id);
  }

  @Get('saved')
  @UseGuards(AuthGuardGuard)
  async getSavedJobs(@GetUser() user: User) {
    return this.jobsService.getSavedJobs(user.id);
  }

  // Job recommendations endpoints
  @Get('recommendations')
  @UseGuards(AuthGuardGuard)
  getRecommendations(
    @Query() query: GetRecommendationsDto,
    @GetUser() user: User,
  ) {
    return this.recommendationService.generateRecommendations(user.id, query);
  }

  @Get('recommendations/metrics')
  @UseGuards(AuthGuardGuard)
  getRecommendationMetrics(
    @GetUser() user: User,
  ): Promise<RecommendationMetricsDto> {
    return this.recommendationService.getRecommendationMetrics(user.id);
  }

  /**
   * Initiate a payment for a job (Web3 payment)
   * POST /jobs/:id/pay
   */
  @ApiOperation({
    summary: 'Initiate a payment for a job using Starknet smart contract',
  })
  @ApiParam({ name: 'id', description: 'Job ID' })
  @ApiBody({ type: PaymentRequestDto, description: 'Payment request payload' })
  @ApiResponse({
    status: 201,
    description: 'Transaction hash returned if successful',
  })
  @Post(':id/pay')
  @UseGuards(AuthGuardGuard)
  async payForJob(
    @Param('id', ParseIntPipe) id: number,
    @Body() paymentDto: PaymentRequestDto,
    @GetUser() user: User,
  ) {
    if (!paymentDto.contractAddress) {
      throw new NotFoundException('contractAddress is required');
    }
    if (!user?.id) {
      throw new UnauthorizedException(
        'User must be authenticated to make a payment',
      );
    }
    const job = await this.jobsService.findJobById(id);
    if (!job) {
      throw new NotFoundException('Job not found');
    }
    if (job.recruiterId !== user.id) {
      throw new UnauthorizedException(
        'You are not authorized to pay for this job',
      );
    }
    const from = user.id;
    return this.blockchainService.makePayment(
      paymentDto.recipient,
      paymentDto.amount,
      paymentDto.abi,
      paymentDto.contractAddress,
      from,
      paymentDto.type,
    );
  }

  /**
   * Check and update the status of a transaction
   * GET /jobs/tx/:txHash/status
   */
  @ApiOperation({
    summary:
      'Check and update the status of a blockchain transaction by its hash',
  })
  @ApiParam({ name: 'txHash', description: 'Transaction hash' })
  @ApiResponse({ status: 200, description: 'Current transaction status' })
  @Get('tx/:txHash/status')
  async getTransactionStatus(@Param('txHash') txHash: string) {
    return this.blockchainService.trackTransactionStatus(txHash);
<<<<<<< HEAD
}
=======
  }
>>>>>>> 05e7c3ed

  @Patch('recommendations/:id/action')
  @UseGuards(AuthGuardGuard)
  updateRecommendationAction(
    @Param('id') recommendationId: string,
    @Body() action: UpdateRecommendationActionDto,
    @GetUser() user: User,
  ) {
    return this.recommendationService.updateRecommendationAction(
      recommendationId,
      action,
      user.id,
    );
  }

  @Post('templates')
  @UseGuards(AuthGuardGuard)
  async createTemplate(
    @Body() createTemplateDto: CreateTemplateDto,
<<<<<<< HEAD
    @new Request() req,
=======
    @GetUser() user: User,
>>>>>>> 05e7c3ed
  ): Promise<JobTemplate> {
    return this.jobsService.createTemplate({
      ...createTemplateDto,
      createdBy: user.id,
    });
  }

  @Get('templates')
  @UseGuards(AuthGuardGuard)
  async findAllTemplates(
    @Query('category') category?: string,
    @Query('tags') tags?: string,
    @Query('includeShared') includeShared?: string,
<<<<<<< HEAD
    @new Request() req?,
=======
    @GetUser() user?: User,
>>>>>>> 05e7c3ed
  ): Promise<JobTemplate[]> {
    const tagsArray = tags
      ? tags.split(',').map((tag) => tag.trim())
      : undefined;
    const includeSharedBool = includeShared !== 'false';
    return this.jobsService.findAllTemplates(
      user!.id,
      category,
      tagsArray,
      includeSharedBool,
    );
  }

  @Get('templates/categories')
<<<<<<< HEAD
  async getTemplateCategories(@new Request() req): Promise<string[]> {
    const userId = req.user?.id || req.user?.email;
    return this.jobsService.getTemplateCategories(userId);
  }

  @Get('templates/tags')
  async getTemplateTags(@new Request() req): Promise<string[]> {
    const userId = req.user?.id || req.user?.email;
    return this.jobsService.getTemplateTags(userId);
  }

  @Get('templates/stats')
  async getTemplateStats(@new Request() req): Promise<any> {
    const userId = req.user?.id || req.user?.email;
    return this.jobsService.getTemplateStats(userId);
=======
  @UseGuards(AuthGuardGuard)
  async getTemplateCategories(@GetUser() user: User): Promise<string[]> {
    return this.jobsService.getTemplateCategories(user.id);
  }

  @Get('templates/tags')
  @UseGuards(AuthGuardGuard)
  async getTemplateTags(@GetUser() user: User): Promise<string[]> {
    return this.jobsService.getTemplateTags(user.id);
  }

  @Get('templates/stats')
  @UseGuards(AuthGuardGuard)
  async getTemplateStats(@GetUser() user: User): Promise<any> {
    return this.jobsService.getTemplateStats(user.id);
>>>>>>> 05e7c3ed
  }

  @Get('templates/:id')
  @UseGuards(AuthGuardGuard)
  async findTemplateById(
    @Param('id', ParseUUIDPipe) id: string,
<<<<<<< HEAD
    @new Request() req,
=======
    @GetUser() user: User,
>>>>>>> 05e7c3ed
  ): Promise<JobTemplate> {
    return this.jobsService.findTemplateById(id, user.id);
  }

  @Patch('templates/:id')
  @UseGuards(AuthGuardGuard)
  async updateTemplate(
    @Param('id', ParseUUIDPipe) id: string,
    @Body() updateTemplateDto: UpdateTemplateDto,
<<<<<<< HEAD
    @new Request() req,
=======
    @GetUser() user: User,
>>>>>>> 05e7c3ed
  ): Promise<JobTemplate> {
    return this.jobsService.updateTemplate(id, updateTemplateDto, user.id);
  }

  @Delete('templates/:id')
  @UseGuards(AuthGuardGuard)
  @HttpCode(HttpStatus.NO_CONTENT)
  async deleteTemplate(
    @Param('id', ParseUUIDPipe) id: string,
<<<<<<< HEAD
    @new Request() req,
=======
    @GetUser() user: User,
>>>>>>> 05e7c3ed
  ): Promise<void> {
    await this.jobsService.deleteTemplate(id, user.id);
  }

  @Post('templates/:id/share')
  @UseGuards(AuthGuardGuard)
  async shareTemplate(
    @Param('id', ParseUUIDPipe) id: string,
<<<<<<< HEAD
    @new Request() req,
=======
    @GetUser() user: User,
>>>>>>> 05e7c3ed
  ): Promise<JobTemplate> {
    return this.jobsService.shareTemplate(id, user.id);
  }

  @Post('templates/:id/unshare')
  @UseGuards(AuthGuardGuard)
  async unshareTemplate(
    @Param('id', ParseUUIDPipe) id: string,
<<<<<<< HEAD
    @new Request() req,
=======
    @GetUser() user: User,
>>>>>>> 05e7c3ed
  ): Promise<JobTemplate> {
    return this.jobsService.unshareTemplate(id, user.id);
  }

  @Post('templates/:id/create-job')
  @UseGuards(AuthGuardGuard)
  async createJobFromTemplate(
    @Param('id', ParseUUIDPipe) id: string,
    @Body() createJobFromTemplateDto: CreateJobFromTemplateDto,
<<<<<<< HEAD
    @new Request() req,
=======
    @GetUser() user: User,
>>>>>>> 05e7c3ed
  ): Promise<Job> {
    return this.jobsService.createJobFromTemplate(
      { ...createJobFromTemplateDto, templateId: id },
      user.id,
    );
  }


    @Post(':id/extend')
  async extendJob(
    @Param('id') id: string,
    @Body() extendJobDto: ExtendJobDto,
  ) {
    return this.jobsService.extendJob(id, extendJobDto);
  }

  @Post(':id/renew')
  async renewJob(@Param('id') id: string) {
    return this.jobsService.renewJob(id);
  }

  @Get('expiring')
  async getExpiringJobs(@Query('days') days: string = '7') {
    return this.jobsService.findJobsExpiringIn(parseInt(days));
  }

  @Get('expired')
  async getExpiredJobs() {
    return this.jobsService.findExpiredJobs();
  }

  @Post(':id/archive')
  async archiveJob(@Param('id') id: string) {
    return this.jobsService.archiveJob(id);
  }

  @Post('cleanup/expired')
  async processExpiredJobs() {
    await this.jobsService.processJobExpiry();
    return { message: 'Expired jobs processed' };
  }

  @Post('cleanup/inactive')
  async processInactiveJobs() {
    await this.jobsService.archiveInactiveJobs();
    return { message: 'Inactive jobs archived' };
  }
}
function advancedSearch(arg0: any, query: any, SearchJobsDto: typeof SearchJobsDto) {
  throw new Error('Function not implemented.');
}

function findAll() {
  throw new Error('Function not implemented.');
}
<|MERGE_RESOLUTION|>--- conflicted
+++ resolved
@@ -46,13 +46,6 @@
 } from './dto/job-template.dto';
 import { JobTemplate } from './entities/job-template.entity';
 import { AuthGuardGuard } from '../auth/guards/auth.guard';
-<<<<<<< HEAD
-import { ApiTags, ApiOperation, ApiResponse, ApiBearerAuth } from '@nestjs/swagger';
-import { ExtendJobDto } from './dto/extend-job.dto';
-
-
-=======
->>>>>>> 05e7c3ed
 
 // For Express Request typing
 import { Request } from 'express';
@@ -70,16 +63,12 @@
   @Post()
   @UseGuards(AuthGuardGuard)
   createJob(@Body() createJobDto: CreateJobDto, @GetUser() user: User) {
-<<<<<<< HEAD
-    return this.jobsService.createJob(createJobDto, user.id);
-=======
     // Attach recruiterId to DTO for job creation
     return this.jobsService.createJob({
       ...createJobDto,
       recruiterId: user.id,
     });
   }
->>>>>>> 05e7c3ed
 
   @Get()
   findAll() {
@@ -256,11 +245,7 @@
   @Get('tx/:txHash/status')
   async getTransactionStatus(@Param('txHash') txHash: string) {
     return this.blockchainService.trackTransactionStatus(txHash);
-<<<<<<< HEAD
-}
-=======
-  }
->>>>>>> 05e7c3ed
+  }
 
   @Patch('recommendations/:id/action')
   @UseGuards(AuthGuardGuard)
@@ -280,11 +265,7 @@
   @UseGuards(AuthGuardGuard)
   async createTemplate(
     @Body() createTemplateDto: CreateTemplateDto,
-<<<<<<< HEAD
-    @new Request() req,
-=======
-    @GetUser() user: User,
->>>>>>> 05e7c3ed
+    @GetUser() user: User,
   ): Promise<JobTemplate> {
     return this.jobsService.createTemplate({
       ...createTemplateDto,
@@ -298,11 +279,7 @@
     @Query('category') category?: string,
     @Query('tags') tags?: string,
     @Query('includeShared') includeShared?: string,
-<<<<<<< HEAD
-    @new Request() req?,
-=======
     @GetUser() user?: User,
->>>>>>> 05e7c3ed
   ): Promise<JobTemplate[]> {
     const tagsArray = tags
       ? tags.split(',').map((tag) => tag.trim())
@@ -317,23 +294,6 @@
   }
 
   @Get('templates/categories')
-<<<<<<< HEAD
-  async getTemplateCategories(@new Request() req): Promise<string[]> {
-    const userId = req.user?.id || req.user?.email;
-    return this.jobsService.getTemplateCategories(userId);
-  }
-
-  @Get('templates/tags')
-  async getTemplateTags(@new Request() req): Promise<string[]> {
-    const userId = req.user?.id || req.user?.email;
-    return this.jobsService.getTemplateTags(userId);
-  }
-
-  @Get('templates/stats')
-  async getTemplateStats(@new Request() req): Promise<any> {
-    const userId = req.user?.id || req.user?.email;
-    return this.jobsService.getTemplateStats(userId);
-=======
   @UseGuards(AuthGuardGuard)
   async getTemplateCategories(@GetUser() user: User): Promise<string[]> {
     return this.jobsService.getTemplateCategories(user.id);
@@ -349,18 +309,13 @@
   @UseGuards(AuthGuardGuard)
   async getTemplateStats(@GetUser() user: User): Promise<any> {
     return this.jobsService.getTemplateStats(user.id);
->>>>>>> 05e7c3ed
   }
 
   @Get('templates/:id')
   @UseGuards(AuthGuardGuard)
   async findTemplateById(
     @Param('id', ParseUUIDPipe) id: string,
-<<<<<<< HEAD
-    @new Request() req,
-=======
-    @GetUser() user: User,
->>>>>>> 05e7c3ed
+    @GetUser() user: User,
   ): Promise<JobTemplate> {
     return this.jobsService.findTemplateById(id, user.id);
   }
@@ -370,11 +325,7 @@
   async updateTemplate(
     @Param('id', ParseUUIDPipe) id: string,
     @Body() updateTemplateDto: UpdateTemplateDto,
-<<<<<<< HEAD
-    @new Request() req,
-=======
-    @GetUser() user: User,
->>>>>>> 05e7c3ed
+    @GetUser() user: User,
   ): Promise<JobTemplate> {
     return this.jobsService.updateTemplate(id, updateTemplateDto, user.id);
   }
@@ -384,11 +335,7 @@
   @HttpCode(HttpStatus.NO_CONTENT)
   async deleteTemplate(
     @Param('id', ParseUUIDPipe) id: string,
-<<<<<<< HEAD
-    @new Request() req,
-=======
-    @GetUser() user: User,
->>>>>>> 05e7c3ed
+    @GetUser() user: User,
   ): Promise<void> {
     await this.jobsService.deleteTemplate(id, user.id);
   }
@@ -397,11 +344,7 @@
   @UseGuards(AuthGuardGuard)
   async shareTemplate(
     @Param('id', ParseUUIDPipe) id: string,
-<<<<<<< HEAD
-    @new Request() req,
-=======
-    @GetUser() user: User,
->>>>>>> 05e7c3ed
+    @GetUser() user: User,
   ): Promise<JobTemplate> {
     return this.jobsService.shareTemplate(id, user.id);
   }
@@ -410,11 +353,7 @@
   @UseGuards(AuthGuardGuard)
   async unshareTemplate(
     @Param('id', ParseUUIDPipe) id: string,
-<<<<<<< HEAD
-    @new Request() req,
-=======
-    @GetUser() user: User,
->>>>>>> 05e7c3ed
+    @GetUser() user: User,
   ): Promise<JobTemplate> {
     return this.jobsService.unshareTemplate(id, user.id);
   }
@@ -424,11 +363,7 @@
   async createJobFromTemplate(
     @Param('id', ParseUUIDPipe) id: string,
     @Body() createJobFromTemplateDto: CreateJobFromTemplateDto,
-<<<<<<< HEAD
-    @new Request() req,
-=======
-    @GetUser() user: User,
->>>>>>> 05e7c3ed
+    @GetUser() user: User,
   ): Promise<Job> {
     return this.jobsService.createJobFromTemplate(
       { ...createJobFromTemplateDto, templateId: id },
