import {
  Controller,
  Post,
  Body,
  Get,
  Param,
  Patch,
  Delete,
  Request,
  Query,
  UseGuards,
  UnauthorizedException,
  ParseIntPipe,
} from '@nestjs/common';
import { JobsService } from './jobs.service';
import { RecommendationService } from './recommendation.service';
import { UpdateJobStatusDto } from './dto/update-status.dto';
import { CreateJobDto } from './dto/create-job.dto';
import { UpdateJobDto } from './dto/update-job.dto';
import {
  GetRecommendationsDto,
  UpdateRecommendationActionDto,
  RecommendationMetricsDto,
} from './dto/recommendation.dto';
import { GetUser } from 'src/auth/decorators/get-user.decorator';
import { User } from 'src/auth/entities/user.entity';
<<<<<<< HEAD
import { ApiTags, ApiOperation, ApiResponse, ApiBearerAuth } from '@nestjs/swagger';

// Extend Express Request with user property
interface RequestWithUser extends ExpressRequest {
  user?: {
    id: string;
  };
}

@ApiTags('jobs')
@ApiBearerAuth('jwt-auth')
@Controller('jobs')
export class JobsController {
  constructor(private readonly jobsService: JobsService) {}

  @Post()
  create(@Body() createJobDto: CreateJobDto) {
    return this.jobsService.createJob(createJobDto);
  }

  @Get()
  findAll() {
    return this.jobsService.findAllJobs();
=======
import { AuthGuardGuard } from '../auth/guards/auth.guard';

@Controller('jobs')
export class JobsController {
  constructor(
    private readonly jobsService: JobsService,
    private readonly recommendationService: RecommendationService,
  ) {}

  // Create a job
  @Post()
  @UseGuards(AuthGuardGuard)
  createJob(@Body() createJobDto: CreateJobDto, @GetUser() user: User) {
    return this.jobsService.createJob(createJobDto, user.id);
>>>>>>> 2e534628
  }

  // Get all jobs
  @Get()
  findAllJobs() {
    return this.jobsService.findAllJobs();
  }

  // Get a single job by ID
  @Get(':id')
  findJobById(@Param('id', ParseIntPipe) id: number) {
    return this.jobsService.findJobById(id);
  }

  // Update a job
  @Patch(':id')
<<<<<<< HEAD
  @ApiOperation({ summary: 'Update a job listing (recruiter only)' })
  @ApiResponse({ status: 200, description: 'Job updated successfully' })
  @ApiResponse({ status: 403, description: 'Forbidden. Only the job owner can update this job.' })
  @ApiResponse({ status: 404, description: 'Job not found' })
  @ApiResponse({ status: 401, description: 'Unauthorized' })
  async updateJob(
    @Param('id') id: number,
=======
  @UseGuards(AuthGuardGuard)
  updateJob(
    @Param('id', ParseIntPipe) id: number,
>>>>>>> 2e534628
    @Body() updateJobDto: UpdateJobDto,
    @GetUser() user: User,
  ) {
    return this.jobsService.updateJob(id, updateJobDto, user.id);
  }

  // Update job status
  @Patch(':id/status')
  @UseGuards(AuthGuardGuard)
  updateJobStatus(
    @Param('id', ParseIntPipe) id: number,
    @Body() updateStatusDto: UpdateJobStatusDto,
    @GetUser() user: User,
  ) {
    return this.jobsService.updateJobStatus(id, updateStatusDto, user.id);
  }

  // Toggle job accepting applications
  @Patch(':id/toggle-applications')
  @UseGuards(AuthGuardGuard)
  toggleAcceptingApplications(
    @Param('id', ParseIntPipe) id: number,
    @Body('isAcceptingApplications') isAcceptingApplications: boolean,
    @GetUser() user: User,
  ) {
    return this.jobsService.toggleAcceptingApplications(
      id,
      isAcceptingApplications,
      user.id,
    );
  }

  // Delete a job
  @Delete(':id')
  @UseGuards(AuthGuardGuard)
  removeJob(
    @Param('id', ParseIntPipe) id: number,
    @GetUser() user: User,
  ) {
    return this.jobsService.removeJob(id, user.id);
  }

  // Restore a deleted job
  @Post(':id/restore')
  @UseGuards(AuthGuardGuard)
  restoreJob(
    @Param('id', ParseIntPipe) id: number,
    @GetUser() user: User,
  ) {
    return this.jobsService.restoreJob(id, user.id);
  }

  // Save/Unsave job
  @Post(':id/save')
  @UseGuards(AuthGuardGuard)
  toggleSaveJob(
    @Param('id', ParseIntPipe) id: number,
    @GetUser() user: User,
  ) {
    return this.jobsService.toggleSaveJob(id, user.id);
  }

  // Check if job is saved
  @Get(':id/saved')
  @UseGuards(AuthGuardGuard)
  isJobSaved(
    @Param('id', ParseIntPipe) id: number,
    @GetUser() user: User,
  ) {
    return this.jobsService.isJobSaved(id, user.id);
  }

  // Get all saved jobs
  @Get('saved')
  @UseGuards(AuthGuardGuard)
  getSavedJobs(@GetUser() user: User) {
    return this.jobsService.getSavedJobs(user.id);
  }

  // Get job recommendations
  @Get('recommendations')
  @UseGuards(AuthGuardGuard)
  getRecommendations(
    @Query() query: GetRecommendationsDto,
    @GetUser() user: User,
  ) {
    return this.recommendationService.generateRecommendations(
      user.id,
      query,
    );
  }

  // Get recommendation metrics
  @Get('recommendations/metrics')
  @UseGuards(AuthGuardGuard)
  getRecommendationMetrics(
    @GetUser() user: User,
  ): Promise<RecommendationMetricsDto> {
    return this.recommendationService.getRecommendationMetrics(user.id);
  }

  // Update recommendation interaction (e.g., like/dislike)
  @Patch('recommendations/:id/action')
  @UseGuards(AuthGuardGuard)
  updateRecommendationAction(
    @Param('id') recommendationId: string,
    @Body() action: UpdateRecommendationActionDto,
    @GetUser() user: User,
  ) {
    return this.recommendationService.updateRecommendationAction(
      recommendationId,
      action,
      user.id,
    );
  }
}<|MERGE_RESOLUTION|>--- conflicted
+++ resolved
@@ -24,7 +24,7 @@
 } from './dto/recommendation.dto';
 import { GetUser } from 'src/auth/decorators/get-user.decorator';
 import { User } from 'src/auth/entities/user.entity';
-<<<<<<< HEAD
+feature/recruiter-edit-job-and-test-fixes
 import { ApiTags, ApiOperation, ApiResponse, ApiBearerAuth } from '@nestjs/swagger';
 
 // Extend Express Request with user property
@@ -48,7 +48,7 @@
   @Get()
   findAll() {
     return this.jobsService.findAllJobs();
-=======
+
 import { AuthGuardGuard } from '../auth/guards/auth.guard';
 
 @Controller('jobs')
@@ -63,7 +63,7 @@
   @UseGuards(AuthGuardGuard)
   createJob(@Body() createJobDto: CreateJobDto, @GetUser() user: User) {
     return this.jobsService.createJob(createJobDto, user.id);
->>>>>>> 2e534628
+main
   }
 
   // Get all jobs
@@ -80,7 +80,7 @@
 
   // Update a job
   @Patch(':id')
-<<<<<<< HEAD
+feature/recruiter-edit-job-and-test-fixes
   @ApiOperation({ summary: 'Update a job listing (recruiter only)' })
   @ApiResponse({ status: 200, description: 'Job updated successfully' })
   @ApiResponse({ status: 403, description: 'Forbidden. Only the job owner can update this job.' })
@@ -88,11 +88,11 @@
   @ApiResponse({ status: 401, description: 'Unauthorized' })
   async updateJob(
     @Param('id') id: number,
-=======
+
   @UseGuards(AuthGuardGuard)
   updateJob(
     @Param('id', ParseIntPipe) id: number,
->>>>>>> 2e534628
+main
     @Body() updateJobDto: UpdateJobDto,
     @GetUser() user: User,
   ) {
