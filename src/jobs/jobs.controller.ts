--- conflicted
+++ resolved
@@ -39,11 +39,8 @@
 @ApiBearerAuth('jwt-auth')
 export class JobsController {
   constructor(private readonly jobsService: JobsService,
-<<<<<<< HEAD
                 private readonly recommendationService: RecommendationService,
-=======
-               private readonly recommendationService: RecommendationService,
->>>>>>> 300cb147
+
               ) {}
 
   @Post()
@@ -51,16 +48,9 @@
   createJob(@Body() createJobDto: CreateJobDto, @GetUser() user: User) {
     return this.jobsService.createJob(createJobDto, user.id);
   }
-<<<<<<< HEAD
 
   @Get()
   findAll() {
-=======
-  
- @Get()
-  findAllJobs() {
-
->>>>>>> 300cb147
     return this.jobsService.findAllJobs();
   }
 
@@ -76,15 +66,6 @@
 
   @Get(':id/saved')
   async isJobSaved(
-<<<<<<< HEAD
-    @Param('id', ParseIntPipe) id: number,
-    @GetUser() user: User,
-  ) {
-    return this.jobsService.isJobSaved(id, user.id);
-  }
-
-    @Patch(':id')
-=======
      @Param('id', ParseIntPipe) id: number,
     @Body() updateJobDto: UpdateJobDto,
     @GetUser() user: User,
@@ -93,7 +74,6 @@
   }
 
    @Patch(':id')
->>>>>>> 300cb147
   @ApiOperation({ summary: 'Update a job listing (recruiter only)' })
   @ApiResponse({ status: 200, description: 'Job updated successfully' })
   @ApiResponse({ status: 403, description: 'Forbidden. Only the job owner can update this job.' })
@@ -102,16 +82,11 @@
   @UseGuards(AuthGuardGuard)
   @Patch(':id')
   async updateJob(
-<<<<<<< HEAD
     @Param('id', ParseIntPipe) id: number,
     @Body() updateJobDto: UpdateJobDto,
     @GetUser() user: User,
   ) {
     return this.jobsService.updateJob(id, updateJobDto, user.id);
-=======
-  findJobById(@Param('id', ParseIntPipe) id: number) {
-    return this.jobsService.findJobById(id);
->>>>>>> 300cb147
   }
 
  
