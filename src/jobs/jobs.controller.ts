import {
  Controller,
  Post,
  Body,
  Get,
  Param,
  Patch,
  Delete,
  Query,
  UseGuards,
  ParseIntPipe,
} from '@nestjs/common';
import { JobsService } from './jobs.service';
import { RecommendationService } from './recommendation.service';
import { UpdateJobStatusDto } from './dto/update-status.dto';
import { CreateJobDto } from './dto/create-job.dto';
import { UpdateJobDto } from './dto/update-job.dto';
import { SearchJobsDto } from './dto/search-jobs.dto';
import {
  GetRecommendationsDto,
  UpdateRecommendationActionDto,
  RecommendationMetricsDto,
} from './dto/recommendation.dto';
import { GetUser } from 'src/auth/decorators/get-user.decorator';
import { User } from 'src/auth/entities/user.entity';
import { AuthGuardGuard } from '../auth/guards/auth.guard';
import { ApiTags, ApiOperation, ApiResponse, ApiBearerAuth } from '@nestjs/swagger';

<<<<<<< HEAD
// Extend Express Request with user property
interface RequestWithUser extends ExpressRequest {
  user?: {
    id: string;
  };
}

@Controller('jobs')
export class JobsController {
  constructor(private readonly jobsService: JobsService) {}

  @Post()
  create(@Body() createJobDto: CreateJobDto) {
    return this.jobsService.createJob(createJobDto);
  }

  @Get()
  findAll() {
=======
@ApiTags('jobs')
@ApiBearerAuth('jwt-auth')
@Controller('jobs')
export class JobsController {
  constructor(
    private readonly jobsService: JobsService,
    private readonly recommendationService: RecommendationService,
  ) {}

  @Post()
  @UseGuards(AuthGuardGuard)
  createJob(@Body() createJobDto: CreateJobDto, @GetUser() user: User) {
    return this.jobsService.createJob(createJobDto, user.id);
  }

  @Get()
  findAllJobs() {
>>>>>>> be6411e2
    return this.jobsService.findAllJobs();
  }

  @Get('search')
  async advancedSearch(@Query() query: SearchJobsDto) {
    return this.jobsService.advancedSearchJobs(query);
  }

  @Get(':id')
<<<<<<< HEAD
  async getById(@Param('id', ParseIntPipe) id: number) {
    return this.jobsService.findJobById(id);
  }

  @Get(':id/saved')
  async isJobSaved(
    @Param('id', ParseIntPipe) id: number,
    @GetUser() user: User,
  ) {
    return this.jobsService.isJobSaved(id, user.id);
  }

  @Patch(':id')
  async updateJob(
=======
  findJobById(@Param('id', ParseIntPipe) id: number) {
    return this.jobsService.findJobById(id);
  }

  @Patch(':id')
  @ApiOperation({ summary: 'Update a job listing (recruiter only)' })
  @ApiResponse({ status: 200, description: 'Job updated successfully' })
  @ApiResponse({ status: 403, description: 'Forbidden. Only the job owner can update this job.' })
  @ApiResponse({ status: 404, description: 'Job not found' })
  @ApiResponse({ status: 401, description: 'Unauthorized' })
  @UseGuards(AuthGuardGuard)
  updateJob(
>>>>>>> be6411e2
    @Param('id', ParseIntPipe) id: number,
    @Body() updateJobDto: UpdateJobDto,
    @GetUser() user: User,
  ) {
    return this.jobsService.updateJob(id, updateJobDto, user.id);
  }

  @Patch(':id/status')
<<<<<<< HEAD
  async updateStatus(
=======
  @UseGuards(AuthGuardGuard)
  updateJobStatus(
>>>>>>> be6411e2
    @Param('id', ParseIntPipe) id: number,
    @Body() updateStatusDto: UpdateJobStatusDto,
    @GetUser() user: User,
  ) {
    return this.jobsService.updateJobStatus(id, updateStatusDto, user.id);
  }

  @Patch(':id/toggle-applications')
<<<<<<< HEAD
  async toggleAcceptingApplications(
=======
  @UseGuards(AuthGuardGuard)
  toggleAcceptingApplications(
>>>>>>> be6411e2
    @Param('id', ParseIntPipe) id: number,
    @Body('isAcceptingApplications') isAcceptingApplications: boolean,
    @GetUser() user: User,
  ) {
    return this.jobsService.toggleAcceptingApplications(
      id,
      isAcceptingApplications,
      user.id,
    );
  }

  @Delete(':id')
  @UseGuards(AuthGuardGuard)
  removeJob(
    @Param('id', ParseIntPipe) id: number,
    @GetUser() user: User,
  ) {
    return this.jobsService.removeJob(id, user.id);
  }

  @Post(':id/restore')
  @UseGuards(AuthGuardGuard)
  restoreJob(
    @Param('id', ParseIntPipe) id: number,
    @GetUser() user: User,
  ) {
    return this.jobsService.restoreJob(id, user.id);
  }

  @Post(':id/save')
<<<<<<< HEAD
  async toggleSaveJob(
=======
  @UseGuards(AuthGuardGuard)
  toggleSaveJob(
>>>>>>> be6411e2
    @Param('id', ParseIntPipe) id: number,
    @GetUser() user: User,
  ) {
    return this.jobsService.toggleSaveJob(id, user.id);
  }

  @Get(':id/saved')
  @UseGuards(AuthGuardGuard)
  isJobSaved(
    @Param('id', ParseIntPipe) id: number,
    @GetUser() user: User,
  ) {
    return this.jobsService.isJobSaved(id, user.id);
  }

  @Get('saved')
  @UseGuards(AuthGuardGuard)
  getSavedJobs(@GetUser() user: User) {
    return this.jobsService.getSavedJobs(user.id);
  }

  // Job recommendations endpoints
  @Get('recommendations')
  @UseGuards(AuthGuardGuard)
  getRecommendations(
    @Query() query: GetRecommendationsDto,
    @GetUser() user: User,
  ) {
    return this.recommendationService.generateRecommendations(
      user.id,
      query,
    );
  }

  @Get('recommendations/metrics')
  @UseGuards(AuthGuardGuard)
  getRecommendationMetrics(
    @GetUser() user: User,
  ): Promise<RecommendationMetricsDto> {
    return this.recommendationService.getRecommendationMetrics(user.id);
  }

  @Patch('recommendations/:id/action')
  @UseGuards(AuthGuardGuard)
  updateRecommendationAction(
    @Param('id') recommendationId: string,
    @Body() action: UpdateRecommendationActionDto,
    @GetUser() user: User,
  ) {
    return this.recommendationService.updateRecommendationAction(
      recommendationId,
      action,
      user.id,
    );
  }
}<|MERGE_RESOLUTION|>--- conflicted
+++ resolved
@@ -26,7 +26,7 @@
 import { AuthGuardGuard } from '../auth/guards/auth.guard';
 import { ApiTags, ApiOperation, ApiResponse, ApiBearerAuth } from '@nestjs/swagger';
 
-<<<<<<< HEAD
+
 // Extend Express Request with user property
 interface RequestWithUser extends ExpressRequest {
   user?: {
@@ -35,25 +35,12 @@
 }
 
 @Controller('jobs')
-export class JobsController {
-  constructor(private readonly jobsService: JobsService) {}
-
-  @Post()
-  create(@Body() createJobDto: CreateJobDto) {
-    return this.jobsService.createJob(createJobDto);
-  }
-
-  @Get()
-  findAll() {
-=======
 @ApiTags('jobs')
 @ApiBearerAuth('jwt-auth')
-@Controller('jobs')
 export class JobsController {
-  constructor(
-    private readonly jobsService: JobsService,
-    private readonly recommendationService: RecommendationService,
-  ) {}
+  constructor(private readonly jobsService: JobsService,
+                private readonly recommendationService: RecommendationService,
+              ) {}
 
   @Post()
   @UseGuards(AuthGuardGuard)
@@ -62,8 +49,7 @@
   }
 
   @Get()
-  findAllJobs() {
->>>>>>> be6411e2
+  findAll() {
     return this.jobsService.findAllJobs();
   }
 
@@ -73,7 +59,6 @@
   }
 
   @Get(':id')
-<<<<<<< HEAD
   async getById(@Param('id', ParseIntPipe) id: number) {
     return this.jobsService.findJobById(id);
   }
@@ -86,22 +71,15 @@
     return this.jobsService.isJobSaved(id, user.id);
   }
 
-  @Patch(':id')
-  async updateJob(
-=======
-  findJobById(@Param('id', ParseIntPipe) id: number) {
-    return this.jobsService.findJobById(id);
-  }
-
-  @Patch(':id')
+    @Patch(':id')
   @ApiOperation({ summary: 'Update a job listing (recruiter only)' })
   @ApiResponse({ status: 200, description: 'Job updated successfully' })
   @ApiResponse({ status: 403, description: 'Forbidden. Only the job owner can update this job.' })
   @ApiResponse({ status: 404, description: 'Job not found' })
   @ApiResponse({ status: 401, description: 'Unauthorized' })
   @UseGuards(AuthGuardGuard)
-  updateJob(
->>>>>>> be6411e2
+  @Patch(':id')
+  async updateJob(
     @Param('id', ParseIntPipe) id: number,
     @Body() updateJobDto: UpdateJobDto,
     @GetUser() user: User,
@@ -110,12 +88,7 @@
   }
 
   @Patch(':id/status')
-<<<<<<< HEAD
-  async updateStatus(
-=======
   @UseGuards(AuthGuardGuard)
-  updateJobStatus(
->>>>>>> be6411e2
     @Param('id', ParseIntPipe) id: number,
     @Body() updateStatusDto: UpdateJobStatusDto,
     @GetUser() user: User,
@@ -124,12 +97,8 @@
   }
 
   @Patch(':id/toggle-applications')
-<<<<<<< HEAD
-  async toggleAcceptingApplications(
-=======
   @UseGuards(AuthGuardGuard)
   toggleAcceptingApplications(
->>>>>>> be6411e2
     @Param('id', ParseIntPipe) id: number,
     @Body('isAcceptingApplications') isAcceptingApplications: boolean,
     @GetUser() user: User,
@@ -160,12 +129,8 @@
   }
 
   @Post(':id/save')
-<<<<<<< HEAD
-  async toggleSaveJob(
-=======
   @UseGuards(AuthGuardGuard)
   toggleSaveJob(
->>>>>>> be6411e2
     @Param('id', ParseIntPipe) id: number,
     @GetUser() user: User,
   ) {
