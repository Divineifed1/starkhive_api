import {
  Injectable,
  NotFoundException,
  ForbiddenException,
  BadRequestException,
  Inject,
} from '@nestjs/common';
import { InjectRepository } from '@nestjs/typeorm';
import { Repository, DataSource, Brackets } from 'typeorm';
<<<<<<< HEAD
import { CompletionStatus, Job, JobStatus } from './entities/job.entity';
=======
>>>>>>> 05e7c3ed
import { Application } from 'src/applications/entities/application.entity';
import { SavedJob } from './entities/saved-job.entity';
import { CreateJobDto } from './dto/create-job.dto';
import { UpdateJobDto } from './dto/update-job.dto';
import { CreateApplicationDto } from 'src/applications/dto/create-application.dto';
import { UpdateApplicationDto } from 'src/applications/dto/update-application.dto';
import { UpdateJobStatusDto } from './dto/update-status.dto';
import { AntiSpamService } from '../anti-spam/anti-spam.service';
import {
  JobResponseDto,
  PaginatedJobResponseDto,
} from 'src/job-posting/dto/job-response.dto';
import { SearchJobsDto, JobSortBy } from './dto/search-jobs.dto';
import { JobTemplate } from './entities/job-template.entity';
import {
  CreateJobFromTemplateDto,
  CreateTemplateDto,
  UpdateTemplateDto,
} from './dto/job-template.dto';
<<<<<<< HEAD
import { ExtendJobDto } from './dto/extend-job.dto';
import { MailerService } from '@nestjs-modules/mailer';
import { Cron, CronExpression } from '@nestjs/schedule';
=======
import { Job, CompletionStatus, ExperienceLevel } from './entities/job.entity';
import { BlockchainService } from './blockchain/blockchain.service';
import { CurrencyConversionService } from './services/currency-conversion.service';
import { User } from '../auth/entities/user.entity';
import { JobStatus } from 'src/feed/enums/job-status.enum';
>>>>>>> 05e7c3ed

@Injectable()
export class JobsService {
  logger: any;
  mailerService: any;
  
  constructor(
    @InjectRepository(Job)
    private readonly jobRepository: Repository<Job>,

    @InjectRepository(Application)
    private readonly applicationRepository: Repository<Application>,

    @InjectRepository(SavedJob)
    private readonly savedJobRepository: Repository<SavedJob>,

    @InjectRepository(User)
    private readonly userRepository: Repository<User>,

    private readonly antiSpamService: AntiSpamService,

    @InjectRepository(JobTemplate)
    private readonly templateRepository: Repository<JobTemplate>,

    @Inject(DataSource)
    private readonly dataSource: DataSource,

    private readonly blockchainService: BlockchainService,
    private readonly currencyConversionService: CurrencyConversionService,
  ) {}

  async createJob(createJobDto: CreateJobDto): Promise<Job> {
    if (
      createJobDto.currency &&
      createJobDto.budget &&
      createJobDto.recruiterId
    ) {
      const recruiterRaw = await this.userRepository.findOne({
        where: { id: createJobDto.recruiterId as string },
      });
      if (!recruiterRaw) {
        throw new BadRequestException('Recruiter wallet address not found.');
      }
      const balance = await this.blockchainService.getTokenBalance(
        recruiterRaw.walletAddress!,
        createJobDto.currency,
      );
      if (balance < createJobDto.budget) {
        throw new BadRequestException(
          `Insufficient ${createJobDto.currency} balance to post this job. Required: ${createJobDto.budget}, Available: ${balance}`,
        );
      }
    }
    const job = this.jobRepository.create(createJobDto);
    const saved = await this.jobRepository.save(job);

    try {
      const jobForAnalysis = {
        ...saved,
        main: saved.description || '',
        isAcceptingApplications: saved.isAcceptingApplications,
        applications: [],
        recruiter: null,
        recruiterId: saved.recruiterId,
        freelancerts: [],
      } as unknown as Job;

      const isSpam = await this.antiSpamService.analyzeJobPost(jobForAnalysis);
      if (isSpam) {
        console.warn(`Potential spam job detected: ${saved.id}`);
        saved.isFlagged = true;
        await this.jobRepository.save(saved);
      }
    } catch (error) {
      console.error('Anti-spam analysis failed:', error);
    }

    return saved;
  }

  async findAllJobs(includeDeleted = false): Promise<Job[]> {
    const options: { order: { createdAt: 'DESC' }; withDeleted?: boolean } = {
      order: { createdAt: 'DESC' },
    };
    if (includeDeleted) options.withDeleted = true;
    return this.jobRepository.find(options);
  }

  async findJobById(id: number, includeDeleted = false): Promise<Job> {
    const options: { where: { id: number }; withDeleted?: boolean } = {
      where: { id },
    };
    if (includeDeleted) options.withDeleted = true;
    const job = await this.jobRepository.findOne(options);
    if (!job) throw new NotFoundException(`Job with ID ${id} not found`);
    return job;
  }

  async updateJob(id: number, dto: UpdateJobDto, userId: string): Promise<Job> {
    const job = await this.findJobById(id);
    if (String(job.recruiterId) !== String(userId)) {
      throw new ForbiddenException('Only the job owner can update this job');
    }
    Object.assign(job, dto);
    return this.jobRepository.save(job);
  }

  async removeJob(id: number, userId: string): Promise<{ message: string }> {
    const job = await this.findJobById(id);
    if (String(job.recruiterId) !== String(userId))
      throw new ForbiddenException('Only the job owner can delete this job');
    await this.jobRepository.softDelete(id);
    return { message: 'Job deleted successfully' };
  }

  async restoreJob(id: number, userId: string): Promise<{ message: string }> {
    const job = await this.findJobById(id, true);
    if (!job.deletedAt) throw new BadRequestException('Job is not deleted');
    if (String(job.recruiterId) !== String(userId))
      throw new ForbiddenException('Only the job owner can restore this job');
    await this.jobRepository.restore(id);
    return { message: 'Job restored successfully' };
  }

<<<<<<< HEAD
=======
  async createApplication(
    createApplicationDto: CreateApplicationDto,
  ): Promise<Application> {
    const jobId =
      typeof createApplicationDto.jobId === 'string'
        ? parseInt(createApplicationDto.jobId, 10)
        : createApplicationDto.jobId;

    const job = await this.jobRepository.findOne({
      where: { id: jobId },
    });
    if (!job) {
      throw new NotFoundException(
        `Job with ID ${createApplicationDto.jobId} not found`,
      );
    }

    if (!job.isAcceptingApplications) {
      throw new ForbiddenException('This job is not accepting applications.');
    }

    const application = this.applicationRepository.create(createApplicationDto);
    const savedApplication = await this.applicationRepository.save(application);

    await this.jobRepository.increment({ id: jobId }, 'applicationCount', 1);

    return savedApplication;
  }
>>>>>>> 05e7c3ed

  async findApplicationById(id: number): Promise<Application> {
    const application = await this.applicationRepository.findOne({
      where: { id: String(id) },
    });
    if (!application) {
      throw new NotFoundException(`Application with ID ${id} not found`);
    }
    return application;
<<<<<<< HEAD
  }

  async createApplication(dto: CreateApplicationDto): Promise<Application> {
    const jobId = typeof dto.jobId === 'string' ? parseInt(dto.jobId, 10) : dto.jobId;
    const job = await this.jobRepository.findOne({ where: { id: jobId } });
    if (!job) throw new NotFoundException(`Job with ID ${dto.jobId} not found`);
    if (!job.isAcceptingApplications)
      throw new ForbiddenException('This job is not accepting applications.');
    const app = this.applicationRepository.create(dto);
    return this.applicationRepository.save(app);
=======
>>>>>>> 05e7c3ed
  }

  async updateApplication(
    id: number,
    dto: UpdateApplicationDto,
  ): Promise<Application> {
    const application = await this.findApplicationById(id);
    Object.assign(application, dto);
    return this.applicationRepository.save(application);
  }

  async removeApplication(id: number): Promise<{ message: string }> {
    const result = await this.applicationRepository.delete(id);
    if (result.affected === 0)
      throw new NotFoundException(`Application with ID ${id} not found`);
    return { message: 'Application removed successfully' };
  }

  async updateJobStatus(
    id: number,
    dto: UpdateJobStatusDto,
    userId: string,
  ): Promise<Job> {
    const job = await this.findJobById(id);

    if (String(job.recruiterId) !== String(userId)) {
      throw new ForbiddenException(
        'Only the job owner can update the job status',
      );
    }

    job.status = dto.status;
    return this.jobRepository.save(job);
  }

  async toggleAcceptingApplications(
    jobId: number,
    isAccepting: boolean,
    userId: string,
  ): Promise<Job> {
    const job = await this.findJobById(jobId);

    if (String(job.recruiterId) !== String(userId)) {
      throw new ForbiddenException(
        'Only the job owner can update this setting',
      );
    }
    job.isAcceptingApplications = isAccepting;
    return this.jobRepository.save(job);
  }

  async toggleSaveJob(
    jobId: number,
    userId: string,
  ): Promise<{ saved: boolean }> {
    await this.findJobById(jobId);
    const existing = await this.savedJobRepository.findOne({
      where: { job: { id: jobId }, user: { id: userId } },
      relations: ['job', 'user'],
    });
    if (existing) {
      await this.savedJobRepository.remove(existing);
      return { saved: false };
    }
    const saved = this.savedJobRepository.create({
      job: { id: jobId },
      user: { id: userId },
    });
    await this.savedJobRepository.save(saved);
    return { saved: true };
  }

  async getSavedJobs(userId: string): Promise<Job[]> {
    const saved = await this.savedJobRepository.find({
      where: { user: { id: userId } },
      relations: ['job'],
      order: { savedAt: 'DESC' },
    });
    return saved.map((s) => s.job);
  }

  async isJobSaved(jobId: number, userId: string): Promise<boolean> {
    const saved = await this.savedJobRepository.findOne({
      where: { job: { id: jobId }, user: { id: userId } },
      relations: ['job', 'user'],
    });
    return !!saved;
  }

  async incrementViewCount(jobId: number): Promise<void> {
    await this.jobRepository.increment({ id: jobId }, 'viewCount', 1);
  }

  async getPaginatedJobs(
    page = 1,
    limit = 10,
    sortBy: keyof Job = 'createdAt',
    filters?: {
      status?: JobStatus;
      jobType?: string;
      location?: string;
      isRemote?: boolean;
      salaryMin?: number;
      salaryMax?: number;
    },
  ): Promise<PaginatedJobResponseDto> {
    const safePage = Number(page) || 1;
    const safeLimit = Number(limit) || 10;
    const skip = (safePage - 1) * safeLimit;

    const validSortFields: (keyof Job)[] = [
      'createdAt',
      'title',
      'budget',
      'deadline',
      'status',
      'viewCount',
      'applicationCount',
      'salaryMin',
      'salaryMax',
    ];

    const query = this.jobRepository.createQueryBuilder('job');

    if (filters) {
      if (filters.status) {
        query.andWhere('job.status = :status', { status: filters.status });
      }
      if (filters.jobType) {
        query.andWhere('job.jobType = :jobType', { jobType: filters.jobType });
      }
      if (filters.location) {
        query.andWhere('job.location ILIKE :location', {
          location: `%${filters.location}%`,
        });
      }
      if (filters.isRemote !== undefined) {
        query.andWhere('job.isRemote = :isRemote', {
          isRemote: filters.isRemote,
        });
      }
      if (typeof filters.salaryMin === 'number') {
        query.andWhere('job.salaryMin >= :salaryMin', {
          salaryMin: filters.salaryMin,
        });
      }
      if (typeof filters.salaryMax === 'number') {
        query.andWhere('job.salaryMax <= :salaryMax', {
          salaryMax: filters.salaryMax,
        });
      }
    }

<<<<<<< HEAD
    // Apply sorting
    if (sortBy && validSortFields.includes(sortBy)) {
=======
    if (sortBy && validSortFields.includes(sortBy as keyof Job)) {
>>>>>>> 05e7c3ed
      query.orderBy(`job.${sortBy}`, 'DESC');
    } else {
      query.orderBy('job.createdAt', 'DESC');
    }

    const [jobs, total] = await query
      .skip(skip)
      .take(safeLimit)
      .getManyAndCount();

<<<<<<< HEAD
    // Use adapter to convert to expected format if needed
    const convertedJobs = JobAdapter.toJobPostingEntities(jobs);

    return new PaginatedJobResponseDto(
      convertedJobs,
      total,
      safePage,
      safeLimit,
    );
  }

  async getWeeklyNewJobsCount(includeDeleted = false): Promise<{ week: string; count: number }[]> {
    const query = this.jobRepository
      .createQueryBuilder('job')
      .select(`TO_CHAR(DATE_TRUNC('week', job."createdAt"), 'YYYY-MM-DD')`, 'week')
      .addSelect('COUNT(*)', 'count')
      .groupBy('1')
      .orderBy('1', 'DESC');
    if (!includeDeleted) query.andWhere('job.deletedAt IS NULL');
    const raw = await query.getRawMany();
    return raw.map((r) => ({ week: r.week, count: parseInt(r.count, 10) }));
  }

  async getWeeklyNewApplicationsCount(): Promise<{ week: string; count: number }[]> {
    const raw = await this.applicationRepository
      .createQueryBuilder('application')
      .select(`TO_CHAR(DATE_TRUNC('week', application."createdAt"), 'YYYY-MM-DD')`, 'week')
      .addSelect('COUNT(*)', 'count')
      .groupBy('1')
      .orderBy('1', 'DESC')
      .getRawMany();
    return raw.map((r) => ({ week: r.week, count: parseInt(r.count, 10) }));
=======
    return new PaginatedJobResponseDto(jobs, total, safePage, safeLimit);
>>>>>>> 05e7c3ed
  }

  async getSingleJobAsDto(id: number): Promise<JobResponseDto> {
    const job = await this.findJobById(id);
<<<<<<< HEAD
    await this.incrementViewCount(id);
    const convertedJob = JobAdapter?.toJobPostingEntity
      ? JobAdapter.toJobPostingEntity(job)
      : job;
    return new JobResponseDto(convertedJob);
=======
    return new JobResponseDto(job);
>>>>>>> 05e7c3ed
  }

  async createTemplate(
    createTemplateDto: CreateTemplateDto,
  ): Promise<JobTemplate> {
    const template = this.templateRepository.create(createTemplateDto);
    return await this.templateRepository.save(template);
  }

  async findAllTemplates(
    userId: string,
    category?: string,
    tags?: string[],
    includeShared = true,
  ): Promise<JobTemplate[]> {
    const query = this.templateRepository.createQueryBuilder('template');

    if (includeShared) {
      query.where(
        'template.createdBy = :userId OR template.isShared = :isShared',
        { userId, isShared: true },
      );
    } else {
      query.where('template.createdBy = :userId', { userId });
    }

    if (category) {
      query.andWhere('template.category = :category', { category });
    }

    if (tags && tags.length > 0) {
      query.andWhere('template.tags && :tags', { tags });
    }

    query
      .orderBy('template.lastUsedAt', 'DESC', 'NULLS LAST')
      .addOrderBy('template.createdAt', 'DESC');

    return await query.getMany();
  }

  async findTemplateById(id: string, userId: string): Promise<JobTemplate> {
    const template = await this.templateRepository.findOne({
      where: { id },
    });

    if (!template) {
      throw new NotFoundException('Template not found');
    }

    if (template.createdBy !== userId && !template.isShared) {
      throw new NotFoundException('Template not found or access denied');
    }

    return template;
  }

  async updateTemplate(
    id: string,
    updateTemplateDto: UpdateTemplateDto,
    userId: string,
  ): Promise<JobTemplate> {
    const template = await this.findTemplateById(id, userId);

    if (template.createdBy !== userId) {
      throw new BadRequestException('Only the template creator can update it');
    }

    Object.assign(template, updateTemplateDto);
    return await this.templateRepository.save(template);
  }

  async deleteTemplate(id: string, userId: string): Promise<void> {
    const template = await this.findTemplateById(id, userId);

    if (template.createdBy !== userId) {
      throw new BadRequestException('Only the template creator can delete it');
    }

    await this.templateRepository.remove(template);
  }

  async getTemplateCategories(userId: string): Promise<string[]> {
    const result = await this.templateRepository
      .createQueryBuilder('template')
      .select('DISTINCT template.category', 'category')
      .where('template.createdBy = :userId OR template.isShared = true', {
        userId,
      })
      .andWhere('template.category IS NOT NULL')
      .getRawMany();

    return (result as { category: string }[])
      .map((r) => r.category)
      .filter(Boolean);
  }

  async getTemplateTags(userId: string): Promise<string[]> {
    const templates = await this.templateRepository.find({
      where: [{ createdBy: userId }, { isShared: true }],
      select: ['tags'],
    });

    const allTags = templates.flatMap((t) => t.tags || []);
    return [...new Set(allTags)].sort();
  }

  async createJobFromTemplate(
    createJobFromTemplateDto: CreateJobFromTemplateDto,
    userId: string,
  ): Promise<Job> {
    const { templateId, ...overrides } = createJobFromTemplateDto;

    const template = await this.findTemplateById(templateId, userId);

    const jobData: Partial<Job> = {
      title: overrides.title || template.title,
      description: overrides.description || template.jobDescription,
      company: template.company,
      location: overrides.location || template.location,
      jobType: template.jobType,
      experienceLevel: template.experienceLevel,
      salaryMin: template.salaryMin,
      salaryMax: template.salaryMax,
      salaryCurrency: template.salaryCurrency,
      requirements: template.requirements || [],
      responsibilities: template.responsibilities || [],
      benefits: template.benefits || [],
      skills: template.skills || [],
      contactEmail: overrides.contactEmail || template.contactEmail,
      contactPhone: overrides.contactPhone || template.contactPhone,
      applicationDeadline: overrides.applicationDeadline,
<<<<<<< HEAD
      isUrgent: overrides.isUrgent || false,
      isFeatured: overrides.isFeatured || false,
      status: JobStatus.ACTIVE,
=======
      isUrgent: overrides.isUrgent ?? false,
      isFeatured: overrides.isFeatured ?? false,
      status: JobStatus.CLOSED,
>>>>>>> 05e7c3ed
      recruiterId: userId,
      ownerId: userId,
      viewCount: 0,
      applicationCount: 0,
      completionStatus: CompletionStatus.NOT_SUBMITTED,
      paymentReleased: false,
      isAcceptingApplications: true,
      isRemote: template.isRemote ?? false,
      isFlagged: false,
    };

    const job = this.jobRepository.create(jobData);
    const savedJob = await this.jobRepository.save(job);

    await this.updateTemplateUsage(templateId);

    return savedJob;
  }

  private async updateTemplateUsage(templateId: string): Promise<void> {
<<<<<<< HEAD
    await this.templateRepository.update(templateId, {
      useCount: () => "use_count + 1" as any,
      lastUsedAt: new Date(),
    });
=======
    await this.templateRepository
      .createQueryBuilder()
      .update(JobTemplate)
      .set({
        useCount: () => '"useCount" + 1',
        lastUsedAt: new Date(),
      })
      .where('id = :templateId', { templateId })
      .execute();
>>>>>>> 05e7c3ed
  }

  async shareTemplate(
    templateId: string,
    userId: string,
  ): Promise<JobTemplate> {
    const template = await this.findTemplateById(templateId, userId);

    if (template.createdBy !== userId) {
      throw new BadRequestException('Only the template creator can share it');
    }

    template.isShared = true;
    return await this.templateRepository.save(template);
  }

  async unshareTemplate(
    templateId: string,
    userId: string,
  ): Promise<JobTemplate> {
    const template = await this.findTemplateById(templateId, userId);

    if (template.createdBy !== userId) {
      throw new BadRequestException('Only the template creator can unshare it');
    }

    template.isShared = false;
    return await this.templateRepository.save(template);
  }

  async getTemplateStats(userId: string): Promise<any> {
    const stats = (await this.templateRepository
      .createQueryBuilder('template')
      .select([
        'COUNT(*) as total_templates',
        'COUNT(CASE WHEN template.isShared = true THEN 1 END) as shared_templates',
        'SUM(template.useCount) as total_uses',
        'AVG(template.useCount) as avg_uses_per_template',
      ])
      .where('template.createdBy = :userId', { userId })
      .getRawOne()) as {
      total_templates: number;
      shared_templates: number;
      total_uses: number;
      avg_uses_per_template: number;
    };

    const mostUsedTemplates = await this.templateRepository.find({
      where: { createdBy: userId },
      order: { useCount: 'DESC', lastUsedAt: 'DESC' },
      take: 5,
      select: ['id', 'name', 'useCount', 'lastUsedAt'],
    });

    return {
      ...stats,
      most_used_templates: mostUsedTemplates,
    };
  }

  async getJobsByStatus(status: JobStatus, userId?: string): Promise<Job[]> {
    const query = this.jobRepository
      .createQueryBuilder('job')
      .where('job.status = :status', { status });

    if (userId) {
      query.andWhere('job.recruiterId = :userId', { userId });
    }

    return await query.getMany();
  }

  async getJobsByExperienceLevel(
    experienceLevel: string,
    limit = 10,
  ): Promise<Job[]> {
    return await this.jobRepository.find({
      where: { experienceLevel: experienceLevel as ExperienceLevel },
      order: { createdAt: 'DESC' },
      take: limit,
    });
  }

  async getFeaturedJobs(limit = 5): Promise<Job[]> {
    return await this.jobRepository.find({
      where: { isFeatured: true, status: JobStatus.OPEN },
      order: { createdAt: 'DESC' },
      take: limit,
    });
  }

  async getUrgentJobs(limit = 10): Promise<Job[]> {
    return await this.jobRepository.find({
      where: { isUrgent: true, status: JobStatus.OPEN },
      order: { createdAt: 'DESC' },
      take: limit,
    });
  }

  async advancedSearchJobs(
    dto: SearchJobsDto,
  ): Promise<PaginatedJobResponseDto> {
    const {
      q,
      minBudget,
      maxBudget,
      deadlineFrom,
      deadlineTo,
      location,
      jobType,
      status,
      experienceLevel,
      sortBy = JobSortBy.DATE,
      page = 1,
      limit = 10,
    } = dto;
    const skip = (page - 1) * limit;
    const query = this.jobRepository.createQueryBuilder('job');
    if (!status) {
      query.andWhere('job.status = :active', { active: 'active' });
    } else {
      query.andWhere('job.status = :status', { status });
    }
    if (q) {
      query.andWhere(
        new Brackets((qb) => {
          qb.where('job.title ILIKE :q', { q: `%${q}%` }).orWhere(
            'job.description ILIKE :q',
            { q: `%${q}%` },
          );
        }),
      );
    }
    if (typeof minBudget === 'number') {
      query.andWhere('(job.budget IS NULL OR job.budget >= :minBudget)', {
        minBudget,
      });
    }
    if (typeof maxBudget === 'number') {
      query.andWhere('(job.budget IS NULL OR job.budget <= :maxBudget)', {
        maxBudget,
      });
    }
    if (deadlineFrom) {
      query.andWhere(
        '(job.deadline IS NULL OR job.deadline >= :deadlineFrom)',
        { deadlineFrom },
      );
    }
    if (deadlineTo) {
      query.andWhere('(job.deadline IS NULL OR job.deadline <= :deadlineTo)', {
        deadlineTo,
      });
    }
    if (location) {
      query.andWhere('job.location ILIKE :location', {
        location: `%${location}%`,
      });
    }
    if (jobType) {
      query.andWhere('job.jobType = :jobType', { jobType });
    }
    if (experienceLevel) {
      query.andWhere('job.experienceLevel = :experienceLevel', {
        experienceLevel,
      });
    }
    // Skills filter omitted unless present in entity
    if (sortBy === JobSortBy.BUDGET) {
      query.orderBy('job.budget', 'DESC');
    } else if (sortBy === JobSortBy.RELEVANCE && q) {
      query
        .addSelect(
          `ts_rank(to_tsvector('english', job.title || ' ' || job.description), plainto_tsquery('english', :q))`,
          'relevance',
        )
        .orderBy('relevance', 'DESC');
    } else {
      query.orderBy('job.createdAt', 'DESC');
    }
    query.skip(skip).take(limit);
    const [jobs, total] = await query.getManyAndCount();
    return new PaginatedJobResponseDto(jobs, total, page, limit);
  }
<<<<<<< HEAD


    async findExpiredJobs(): Promise<Job[]> {
    const now = new Date();
    return this.jobRepository.find({
      where: {
        deadline: { $lt: now },
        status: 'active',
      },
      relations: ['employer'],
    });
  }

  async findJobsExpiringIn(days: number): Promise<Job[]> {
    const futureDate = new Date();
    futureDate.setDate(futureDate.getDate() + days);
    const now = new Date();
    
    return this.jobRepository.find({
      where: {
        deadline: { $gte: now, $lte: futureDate },
        status: 'active',
      },
      relations: ['employer'],
    });
  }

  async expireJob(jobId: string): Promise<Job> {
    const job = await this.jobRepository.findOne({
      where: { id: jobId },
      relations: ['employer'],
    });

    if (!job) {
      throw new Error('Job not found');
    }

    job.status = 'expired';
    job.expiredAt = new Date();
    return this.jobRepository.save(job);
  }

  async archiveJob(jobId: string): Promise<Job> {
    const job = await this.jobRepository.findOne({
      where: { id: jobId },
    });

    if (!job) {
      throw new Error('Job not found');
    }

    job.status = 'archived';
    job.archivedAt = new Date();
    return this.jobRepository.save(job);
  }

  async extendJob(jobId: string, extendJobDto: ExtendJobDto): Promise<Job> {
    const job = await this.jobRepository.findOne({
      where: { id: jobId },
      relations: ['employer'],
    });

    if (!job) {
      throw new Error('Job not found');
    }

    if (job.status !== 'active' && job.status !== 'expired') {
      throw new Error('Job cannot be extended');
    }

    const newDeadline = new Date(extendJobDto.newDeadline);
    if (newDeadline <= new Date()) {
      throw new Error('New deadline must be in the future');
    }

    job.deadline = newDeadline;
    job.status = 'active';
    job.updatedAt = new Date();
    
    return this.jobRepository.save(job);
  }

  async renewJob(jobId: string): Promise<Job> {
    const job = await this.jobRepository.findOne({
      where: { id: jobId },
      relations: ['employer'],
    });

    if (!job) {
      throw new Error('Job not found');
    }

    const newDeadline = new Date();
    newDeadline.setMonth(newDeadline.getMonth() + 1);

    job.deadline = newDeadline;
    job.status = 'active';
    job.updatedAt = new Date();
    
    return this.jobRepository.save(job);
  }

  async sendExpiryNotification(job: Job): Promise<void> {
    const daysUntilExpiry = Math.ceil(
      (job.deadline.getTime() - new Date().getTime()) / (1000 * 60 * 60 * 24)
    );

    await this.mailerService.sendMail({
      to: job.employer.email,
      subject: `Job Posting "${job.title}" Expires Soon`,
      template: 'job-expiry-notification',
      context: {
        jobTitle: job.title,
        daysUntilExpiry,
        jobId: job.id,
        renewUrl: `${process.env.FRONTEND_URL}/jobs/${job.id}/renew`,
      },
    });
  }

  async processJobExpiry(): Promise<void> {
    const expiredJobs = await this.findExpiredJobs();
    
    for (const job of expiredJobs) {
      await this.expireJob(job.id);
      this.logger.log(`Job ${job.id} expired`);
    }
  }

  async sendExpiryNotifications(): Promise<void> {
    const jobsExpiringSoon = await this.findJobsExpiringIn(3);
    
    for (const job of jobsExpiringSoon) {
      await this.sendExpiryNotification(job);
      this.logger.log(`Expiry notification sent for job ${job.id}`);
    }
  }

  async findInactiveJobs(inactiveDays: number = 30): Promise<Job[]> {
    const cutoffDate = new Date();
    cutoffDate.setDate(cutoffDate.getDate() - inactiveDays);

    return this.jobRepository.find({
      where: {
        status: 'active',
        lastActivity: { $lt: cutoffDate },
      },
    });
  }

  async archiveInactiveJobs(): Promise<void> {
    const inactiveJobs = await this.findInactiveJobs();
    
    for (const job of inactiveJobs) {
      await this.archiveJob(job.id.toString());
      this.logger.log(`Job ${job.id} archived due to inactivity`);
    }
  }
=======
>>>>>>> 05e7c3ed
}<|MERGE_RESOLUTION|>--- conflicted
+++ resolved
@@ -7,10 +7,7 @@
 } from '@nestjs/common';
 import { InjectRepository } from '@nestjs/typeorm';
 import { Repository, DataSource, Brackets } from 'typeorm';
-<<<<<<< HEAD
 import { CompletionStatus, Job, JobStatus } from './entities/job.entity';
-=======
->>>>>>> 05e7c3ed
 import { Application } from 'src/applications/entities/application.entity';
 import { SavedJob } from './entities/saved-job.entity';
 import { CreateJobDto } from './dto/create-job.dto';
@@ -30,17 +27,11 @@
   CreateTemplateDto,
   UpdateTemplateDto,
 } from './dto/job-template.dto';
-<<<<<<< HEAD
-import { ExtendJobDto } from './dto/extend-job.dto';
-import { MailerService } from '@nestjs-modules/mailer';
-import { Cron, CronExpression } from '@nestjs/schedule';
-=======
 import { Job, CompletionStatus, ExperienceLevel } from './entities/job.entity';
 import { BlockchainService } from './blockchain/blockchain.service';
 import { CurrencyConversionService } from './services/currency-conversion.service';
 import { User } from '../auth/entities/user.entity';
 import { JobStatus } from 'src/feed/enums/job-status.enum';
->>>>>>> 05e7c3ed
 
 @Injectable()
 export class JobsService {
@@ -165,8 +156,6 @@
     return { message: 'Job restored successfully' };
   }
 
-<<<<<<< HEAD
-=======
   async createApplication(
     createApplicationDto: CreateApplicationDto,
   ): Promise<Application> {
@@ -195,7 +184,6 @@
 
     return savedApplication;
   }
->>>>>>> 05e7c3ed
 
   async findApplicationById(id: number): Promise<Application> {
     const application = await this.applicationRepository.findOne({
@@ -205,7 +193,6 @@
       throw new NotFoundException(`Application with ID ${id} not found`);
     }
     return application;
-<<<<<<< HEAD
   }
 
   async createApplication(dto: CreateApplicationDto): Promise<Application> {
@@ -216,8 +203,6 @@
       throw new ForbiddenException('This job is not accepting applications.');
     const app = this.applicationRepository.create(dto);
     return this.applicationRepository.save(app);
-=======
->>>>>>> 05e7c3ed
   }
 
   async updateApplication(
@@ -371,12 +356,7 @@
       }
     }
 
-<<<<<<< HEAD
-    // Apply sorting
-    if (sortBy && validSortFields.includes(sortBy)) {
-=======
     if (sortBy && validSortFields.includes(sortBy as keyof Job)) {
->>>>>>> 05e7c3ed
       query.orderBy(`job.${sortBy}`, 'DESC');
     } else {
       query.orderBy('job.createdAt', 'DESC');
@@ -387,57 +367,19 @@
       .take(safeLimit)
       .getManyAndCount();
 
-<<<<<<< HEAD
-    // Use adapter to convert to expected format if needed
-    const convertedJobs = JobAdapter.toJobPostingEntities(jobs);
-
-    return new PaginatedJobResponseDto(
-      convertedJobs,
-      total,
-      safePage,
-      safeLimit,
-    );
-  }
-
-  async getWeeklyNewJobsCount(includeDeleted = false): Promise<{ week: string; count: number }[]> {
-    const query = this.jobRepository
-      .createQueryBuilder('job')
-      .select(`TO_CHAR(DATE_TRUNC('week', job."createdAt"), 'YYYY-MM-DD')`, 'week')
-      .addSelect('COUNT(*)', 'count')
-      .groupBy('1')
-      .orderBy('1', 'DESC');
-    if (!includeDeleted) query.andWhere('job.deletedAt IS NULL');
-    const raw = await query.getRawMany();
-    return raw.map((r) => ({ week: r.week, count: parseInt(r.count, 10) }));
-  }
-
-  async getWeeklyNewApplicationsCount(): Promise<{ week: string; count: number }[]> {
-    const raw = await this.applicationRepository
-      .createQueryBuilder('application')
-      .select(`TO_CHAR(DATE_TRUNC('week', application."createdAt"), 'YYYY-MM-DD')`, 'week')
-      .addSelect('COUNT(*)', 'count')
-      .groupBy('1')
-      .orderBy('1', 'DESC')
-      .getRawMany();
-    return raw.map((r) => ({ week: r.week, count: parseInt(r.count, 10) }));
-=======
     return new PaginatedJobResponseDto(jobs, total, safePage, safeLimit);
->>>>>>> 05e7c3ed
   }
 
   async getSingleJobAsDto(id: number): Promise<JobResponseDto> {
     const job = await this.findJobById(id);
-<<<<<<< HEAD
     await this.incrementViewCount(id);
     const convertedJob = JobAdapter?.toJobPostingEntity
       ? JobAdapter.toJobPostingEntity(job)
       : job;
     return new JobResponseDto(convertedJob);
-=======
-    return new JobResponseDto(job);
->>>>>>> 05e7c3ed
-  }
-
+  }
+
+  // Template methods remain the same
   async createTemplate(
     createTemplateDto: CreateTemplateDto,
   ): Promise<JobTemplate> {
@@ -568,15 +510,9 @@
       contactEmail: overrides.contactEmail || template.contactEmail,
       contactPhone: overrides.contactPhone || template.contactPhone,
       applicationDeadline: overrides.applicationDeadline,
-<<<<<<< HEAD
-      isUrgent: overrides.isUrgent || false,
-      isFeatured: overrides.isFeatured || false,
-      status: JobStatus.ACTIVE,
-=======
       isUrgent: overrides.isUrgent ?? false,
       isFeatured: overrides.isFeatured ?? false,
       status: JobStatus.CLOSED,
->>>>>>> 05e7c3ed
       recruiterId: userId,
       ownerId: userId,
       viewCount: 0,
@@ -597,12 +533,6 @@
   }
 
   private async updateTemplateUsage(templateId: string): Promise<void> {
-<<<<<<< HEAD
-    await this.templateRepository.update(templateId, {
-      useCount: () => "use_count + 1" as any,
-      lastUsedAt: new Date(),
-    });
-=======
     await this.templateRepository
       .createQueryBuilder()
       .update(JobTemplate)
@@ -612,7 +542,6 @@
       })
       .where('id = :templateId', { templateId })
       .execute();
->>>>>>> 05e7c3ed
   }
 
   async shareTemplate(
@@ -797,7 +726,6 @@
     const [jobs, total] = await query.getManyAndCount();
     return new PaginatedJobResponseDto(jobs, total, page, limit);
   }
-<<<<<<< HEAD
 
 
     async findExpiredJobs(): Promise<Job[]> {
@@ -956,6 +884,4 @@
       this.logger.log(`Job ${job.id} archived due to inactivity`);
     }
   }
-=======
->>>>>>> 05e7c3ed
 }